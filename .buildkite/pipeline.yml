env:
  CODECOV_TOKEN: "2dd7eb9b-0eda-45fe-a47c-9b5ac040045f"

steps:

  - command:
      - "python -m pip install tox"
      - "tox -e pep8"
    label: "\U0001F9F9 PEP-8"
    plugins:
      - docker#v3.0.1:
          image: "python:3.6"

  - command:
      - "python -m pip install tox"
      - "tox -e packaging"
    label: "\U0001F9F9 packaging"
    plugins:
      - docker#v3.0.1:
          image: "python:3.6"

  - command:
      - "python -m pip install tox"
      - "tox -e check_isort"
    label: "\U0001F9F9 isort"
    plugins:
      - docker#v3.0.1:
          image: "python:3.6"

  - command:
      - "python -m pip install tox"
      - "scripts-dev/check-newsfragment"
    label: ":newspaper: Newsfile"
    branches: "!master !develop !release-*"
    plugins:
      - docker#v3.0.1:
          image: "python:3.6"
          propagate-environment: true

  - command:
      - "python -m pip install tox"
      - "tox -e check-sampleconfig"
    label: "\U0001F9F9 check-sample-config"
    plugins:
      - docker#v3.0.1:
          image: "python:3.6"

  - wait


  - command:
      - "python -m pip install tox"
<<<<<<< HEAD
=======
      - "tox -e py35-old,codecov"
    label: ":python: 3.5 / SQLite / Old Deps"
    env:
      TRIAL_FLAGS: "-j 2"
    plugins:
      - docker#v3.0.1:
          image: "python:3.5"
          propagate-environment: true
    retry:
      automatic:
        - exit_status: -1
          limit: 2
        - exit_status: 2
          limit: 2

  - command:
      - "python -m pip install tox"
>>>>>>> 82d9d524
      - "tox -e py35,codecov"
    label: ":python: 3.5 / SQLite"
    env:
      TRIAL_FLAGS: "-j 2"
    plugins:
      - docker#v3.0.1:
          image: "python:3.5"
          propagate-environment: true
    retry:
      automatic:
        - exit_status: -1
          limit: 2
        - exit_status: 2
          limit: 2

  - command:
      - "python -m pip install tox"
      - "tox -e py36,codecov"
    label: ":python: 3.6 / SQLite"
    env:
      TRIAL_FLAGS: "-j 2"
    plugins:
      - docker#v3.0.1:
          image: "python:3.6"
          propagate-environment: true
    retry:
      automatic:
        - exit_status: -1
          limit: 2
        - exit_status: 2
          limit: 2

  - command:
      - "python -m pip install tox"
      - "tox -e py37,codecov"
    label: ":python: 3.7 / SQLite"
    env:
      TRIAL_FLAGS: "-j 2"
    plugins:
      - docker#v3.0.1:
          image: "python:3.7"
          propagate-environment: true
<<<<<<< HEAD

  - label: ":python: 3.5 / :postgres: 9.4"
    env:
      TRIAL_FLAGS: "-j 4"
    command:
      - "bash -c 'python -m pip install tox && python -m tox -e py35-postgres,codecov'"
    plugins:
      - docker-compose#v2.1.0:
          run: testenv
          config:
            - .buildkite/docker-compose.py35.pg94.yaml
=======
    retry:
      automatic:
        - exit_status: -1
          limit: 2
        - exit_status: 2
          limit: 2
>>>>>>> 82d9d524

  - label: ":python: 3.5 / :postgres: 9.5"
    env:
      TRIAL_FLAGS: "-j 4"
    command:
      - "bash -c 'python -m pip install tox && python -m tox -e py35-postgres,codecov'"
    plugins:
      - docker-compose#v2.1.0:
          run: testenv
          config:
            - .buildkite/docker-compose.py35.pg95.yaml
    retry:
      automatic:
        - exit_status: -1
          limit: 2
        - exit_status: 2
          limit: 2

  - label: ":python: 3.7 / :postgres: 9.5"
    env:
      TRIAL_FLAGS: "-j 4"
    command:
      - "bash -c 'python -m pip install tox && python -m tox -e py37-postgres,codecov'"
    plugins:
      - docker-compose#v2.1.0:
          run: testenv
          config:
            - .buildkite/docker-compose.py37.pg95.yaml
    retry:
      automatic:
        - exit_status: -1
          limit: 2
        - exit_status: 2
          limit: 2

  - label: ":python: 3.7 / :postgres: 11"
    env:
      TRIAL_FLAGS: "-j 4"
    command:
      - "bash -c 'python -m pip install tox && python -m tox -e py37-postgres,codecov'"
    plugins:
      - docker-compose#v2.1.0:
          run: testenv
          config:
            - .buildkite/docker-compose.py37.pg11.yaml
    retry:
      automatic:
        - exit_status: -1
          limit: 2
        - exit_status: 2
          limit: 2


  - label: "SyTest - :python: 3.5 / SQLite / Monolith"
    agents:
      queue: "medium"
    command:
      - "bash .buildkite/merge_base_branch.sh"
      - "bash .buildkite/synapse_sytest.sh"
    plugins:
      - docker#v3.0.1:
          image: "matrixdotorg/sytest-synapse:py35"
          propagate-environment: true
    retry:
      automatic:
        - exit_status: -1
          limit: 2
        - exit_status: 2
          limit: 2

  - label: "SyTest - :python: 3.5 / :postgres: 9.6 / Monolith"
    agents:
      queue: "medium"
    env:
      POSTGRES: "1"
    command:
      - "bash .buildkite/merge_base_branch.sh"
      - "bash .buildkite/synapse_sytest.sh"
    plugins:
      - docker#v3.0.1:
          image: "matrixdotorg/sytest-synapse:py35"
          propagate-environment: true
    retry:
      automatic:
        - exit_status: -1
          limit: 2
        - exit_status: 2
          limit: 2

  - label: "SyTest - :python: 3.5 / :postgres: 9.6 / Workers"
    agents:
      queue: "medium"
    env:
      POSTGRES: "1"
      WORKERS: "1"
    command:
      - "bash .buildkite/merge_base_branch.sh"
      - "bash .buildkite/synapse_sytest.sh"
    plugins:
      - docker#v3.0.1:
          image: "matrixdotorg/sytest-synapse:py35"
          propagate-environment: true
    soft_fail: true
    retry:
      automatic:
        - exit_status: -1
          limit: 2
        - exit_status: 2
          limit: 2<|MERGE_RESOLUTION|>--- conflicted
+++ resolved
@@ -50,8 +50,6 @@
 
   - command:
       - "python -m pip install tox"
-<<<<<<< HEAD
-=======
       - "tox -e py35-old,codecov"
     label: ":python: 3.5 / SQLite / Old Deps"
     env:
@@ -69,7 +67,6 @@
 
   - command:
       - "python -m pip install tox"
->>>>>>> 82d9d524
       - "tox -e py35,codecov"
     label: ":python: 3.5 / SQLite"
     env:
@@ -112,26 +109,12 @@
       - docker#v3.0.1:
           image: "python:3.7"
           propagate-environment: true
-<<<<<<< HEAD
-
-  - label: ":python: 3.5 / :postgres: 9.4"
-    env:
-      TRIAL_FLAGS: "-j 4"
-    command:
-      - "bash -c 'python -m pip install tox && python -m tox -e py35-postgres,codecov'"
-    plugins:
-      - docker-compose#v2.1.0:
-          run: testenv
-          config:
-            - .buildkite/docker-compose.py35.pg94.yaml
-=======
-    retry:
-      automatic:
-        - exit_status: -1
-          limit: 2
-        - exit_status: 2
-          limit: 2
->>>>>>> 82d9d524
+    retry:
+      automatic:
+        - exit_status: -1
+          limit: 2
+        - exit_status: 2
+          limit: 2
 
   - label: ":python: 3.5 / :postgres: 9.5"
     env:
