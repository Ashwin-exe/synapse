env:
  COVERALLS_REPO_TOKEN: wsJWOby6j0uCYFiCes3r0XauxO27mx8lD

steps:
  - command:
      - "python -m pip install tox"
      - "tox -e check_codestyle"
    label: "\U0001F9F9 Check Style"
    plugins:
      - docker#v3.0.1:
          image: "python:3.6"
          mount-buildkite-agent: false

  - command:
      - "python -m pip install tox"
      - "tox -e packaging"
    label: "\U0001F9F9 packaging"
    plugins:
      - docker#v3.0.1:
          image: "python:3.6"
          mount-buildkite-agent: false

  - command:
      - "python -m pip install tox"
      - "tox -e check_isort"
    label: "\U0001F9F9 isort"
    plugins:
      - docker#v3.0.1:
          image: "python:3.6"
          mount-buildkite-agent: false

  - command:
      - "python -m pip install tox"
      - "scripts-dev/check-newsfragment"
    label: ":newspaper: Newsfile"
    branches: "!master !develop !release-*"
    plugins:
      - docker#v3.0.1:
          image: "python:3.6"
          propagate-environment: true
          mount-buildkite-agent: false

  - command:
      - "python -m pip install tox"
      - "tox -e check-sampleconfig"
    label: "\U0001F9F9 check-sample-config"
    plugins:
      - docker#v3.0.1:
          image: "python:3.6"
          mount-buildkite-agent: false

  - command:
      - "python -m pip install tox"
      - "tox -e mypy"
    label: ":mypy: mypy"
    plugins:
      - docker#v3.0.1:
          image: "python:3.5"
<<<<<<< HEAD
=======
          mount-buildkite-agent: false
>>>>>>> 5625abe5

  - wait

  - command:
      - "apt-get update && apt-get install -y python3.5 python3.5-dev python3-pip libxml2-dev libxslt-dev zlib1g-dev"
      - "python3.5 -m pip install tox"
      - "tox -e py35-old,combine"
    label: ":python: 3.5 / SQLite / Old Deps"
    env:
      TRIAL_FLAGS: "-j 2"
      LANG: "C.UTF-8"
    plugins:
      - docker#v3.0.1:
          image: "ubuntu:xenial"  # We use xenial to get an old sqlite and python
          workdir: "/src"
          mount-buildkite-agent: false
          propagate-environment: true
      - matrix-org/coveralls#v1.0:
          parallel: "true"
    retry:
      automatic:
        - exit_status: -1
          limit: 2
        - exit_status: 2
          limit: 2

  - command:
      - "python -m pip install tox"
      - "tox -e py35,combine"
    label: ":python: 3.5 / SQLite"
    env:
      TRIAL_FLAGS: "-j 2"
    plugins:
      - docker#v3.0.1:
          image: "python:3.5"
          workdir: "/src"
          mount-buildkite-agent: false
          propagate-environment: true
      - matrix-org/coveralls#v1.0:
          parallel: "true"
    retry:
      automatic:
        - exit_status: -1
          limit: 2
        - exit_status: 2
          limit: 2

  - command:
      - "python -m pip install tox"
      - "tox -e py36,combine"
    label: ":python: 3.6 / SQLite"
    env:
      TRIAL_FLAGS: "-j 2"
    plugins:
      - docker#v3.0.1:
          image: "python:3.6"
          workdir: "/src"
          mount-buildkite-agent: false
          propagate-environment: true
      - matrix-org/coveralls#v1.0:
          parallel: "true"
    retry:
      automatic:
        - exit_status: -1
          limit: 2
        - exit_status: 2
          limit: 2

  - command:
      - "python -m pip install tox"
      - "tox -e py37,combine"
    label: ":python: 3.7 / SQLite"
    env:
      TRIAL_FLAGS: "-j 2"
    plugins:
      - docker#v3.0.1:
          image: "python:3.7"
          workdir: "/src"
          mount-buildkite-agent: false
          propagate-environment: true
      - matrix-org/coveralls#v1.0:
          parallel: "true"
    retry:
      automatic:
        - exit_status: -1
          limit: 2
        - exit_status: 2
          limit: 2

  - label: ":python: 3.5 / :postgres: 9.5"
    agents:
      queue: "medium"
    env:
      TRIAL_FLAGS: "-j 8"
    command:
      - "bash -c 'python -m pip install tox && python -m tox -e py35-postgres,combine'"
    plugins:
      - docker-compose#v2.1.0:
          run: testenv
          config:
            - .buildkite/docker-compose.py35.pg95.yaml
      - matrix-org/coveralls#v1.0:
          parallel: "true"
    retry:
      automatic:
        - exit_status: -1
          limit: 2
        - exit_status: 2
          limit: 2

  - label: ":python: 3.7 / :postgres: 9.5"
    agents:
      queue: "medium"
    env:
      TRIAL_FLAGS: "-j 8"
    command:
      - "bash -c 'python -m pip install tox && python -m tox -e py37-postgres,combine'"
    plugins:
      - docker-compose#v2.1.0:
          run: testenv
          config:
            - .buildkite/docker-compose.py37.pg95.yaml
      - matrix-org/coveralls#v1.0:
          parallel: "true"
    retry:
      automatic:
        - exit_status: -1
          limit: 2
        - exit_status: 2
          limit: 2

  - label: ":python: 3.7 / :postgres: 11"
    agents:
      queue: "medium"
    env:
      TRIAL_FLAGS: "-j 8"
    command:
      - "bash -c 'python -m pip install tox && python -m tox -e py37-postgres,combine'"
    plugins:
      - docker-compose#v2.1.0:
          run: testenv
          config:
            - .buildkite/docker-compose.py37.pg11.yaml
      - matrix-org/coveralls#v1.0:
          parallel: "true"
    retry:
      automatic:
        - exit_status: -1
          limit: 2
        - exit_status: 2
          limit: 2

  - label: "SyTest - :python: 3.5 / SQLite / Monolith"
    agents:
      queue: "medium"
    command:
      - "bash .buildkite/merge_base_branch.sh"
      - "bash /synapse_sytest.sh"
    plugins:
      - docker#v3.0.1:
          image: "matrixdotorg/sytest-synapse:py35"
          propagate-environment: true
          always-pull: true
          workdir: "/src"
          entrypoint: ["/bin/sh", "-e", "-c"]
          mount-buildkite-agent: false
          volumes: ["./logs:/logs"]
      - artifacts#v1.2.0:
          upload: [ "logs/**/*.log", "logs/**/*.log.*", "logs/coverage.xml" ]
      - matrix-org/annotate:
          path: "logs/annotate.md"
          style: "error"
      - matrix-org/coveralls#v1.0:
          parallel: "true"
    retry:
      automatic:
        - exit_status: -1
          limit: 2
        - exit_status: 2
          limit: 2

  - label: "SyTest - :python: 3.5 / :postgres: 9.6 / Monolith"
    agents:
      queue: "medium"
    env:
      POSTGRES: "1"
    command:
      - "bash .buildkite/merge_base_branch.sh"
      - "bash /synapse_sytest.sh"
    plugins:
      - docker#v3.0.1:
          image: "matrixdotorg/sytest-synapse:py35"
          propagate-environment: true
          always-pull: true
          workdir: "/src"
          entrypoint: ["/bin/sh", "-e", "-c"]
          mount-buildkite-agent: false
          volumes: ["./logs:/logs"]
      - artifacts#v1.2.0:
          upload: [ "logs/**/*.log", "logs/**/*.log.*", "logs/coverage.xml" ]
      - matrix-org/annotate:
          path: "logs/annotate.md"
          style: "error"
      - matrix-org/coveralls#v1.0:
          parallel: "true"
    retry:
      automatic:
        - exit_status: -1
          limit: 2
        - exit_status: 2
          limit: 2

  - label: "SyTest - :python: 3.5 / :postgres: 9.6 / Workers"
    agents:
      queue: "medium"
    env:
      POSTGRES: "1"
      WORKERS: "1"
      BLACKLIST: "synapse-blacklist-with-workers"
    command:
      - "bash .buildkite/merge_base_branch.sh"
      - "bash -c 'cat /src/sytest-blacklist /src/.buildkite/worker-blacklist > /src/synapse-blacklist-with-workers'"
      - "bash /synapse_sytest.sh"
    plugins:
      - docker#v3.0.1:
          image: "matrixdotorg/sytest-synapse:py35"
          propagate-environment: true
          always-pull: true
          workdir: "/src"
          entrypoint: ["/bin/sh", "-e", "-c"]
          mount-buildkite-agent: false
          volumes: ["./logs:/logs"]
      - artifacts#v1.2.0:
          upload: [ "logs/**/*.log", "logs/**/*.log.*", "logs/coverage.xml" ]
      - matrix-org/annotate:
          path: "logs/annotate.md"
          style: "error"
      - matrix-org/coveralls#v1.0:
          parallel: "true"
    retry:
      automatic:
        - exit_status: -1
          limit: 2
        - exit_status: 2
          limit: 2

  - wait: ~
    continue_on_failure: true

  - label: Trigger webhook
    command: "curl -k https://coveralls.io/webhook?repo_token=$COVERALLS_REPO_TOKEN -d \"payload[build_num]=$BUILDKITE_BUILD_NUMBER&payload[status]=done\""<|MERGE_RESOLUTION|>--- conflicted
+++ resolved
@@ -56,10 +56,7 @@
     plugins:
       - docker#v3.0.1:
           image: "python:3.5"
-<<<<<<< HEAD
-=======
-          mount-buildkite-agent: false
->>>>>>> 5625abe5
+          mount-buildkite-agent: false
 
   - wait
 
