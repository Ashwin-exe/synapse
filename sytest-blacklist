# This file serves as a blacklist for SyTest tests that we expect will fail in
# Synapse.
#
# Each line of this file is scanned by sytest during a run and if the line
# exactly matches the name of a test, it will be marked as "expected fail",
# meaning the test will still run, but failure will not mark the entire test
# suite as failing.
#
# Test names are encouraged to have a bug accompanied with them, serving as an
# explanation for why the test has been excluded.

# Blacklisted due to https://github.com/matrix-org/synapse/issues/1679
Remote room members also see posted message events

# Blacklisted due to https://github.com/matrix-org/synapse/issues/2065
Guest users can accept invites to private rooms over federation

# Blacklisted due to https://github.com/vector-im/riot-web/issues/7211
The only membership state included in a gapped incremental sync is for senders in the timeline

# Blacklisted due to https://github.com/matrix-org/synapse/issues/1658
Newly created users see their own presence in /initialSync (SYT-34)

# Blacklisted due to https://github.com/matrix-org/synapse/issues/1396
Should reject keys claiming to belong to a different user

# Blacklisted due to https://github.com/matrix-org/synapse/issues/1531
Enabling an unknown default rule fails with 404

# Blacklisted due to https://github.com/matrix-org/synapse/issues/1663
New federated private chats get full presence information (SYN-115)

<<<<<<< HEAD
# flaky test
If remote user leaves room we no longer receive device updates

# flaky test
Can re-join room if re-invited

# flaky test
Forgotten room messages cannot be paginated

# flaky test
Local device key changes get to remote servers

# flaky test
Old leaves are present in gapped incremental syncs

# flaky test on workers
Old members are included in gappy incr LL sync if they start speaking

# flaky test on workers
Presence changes to UNAVAILABLE are reported to remote room members
=======
# Blacklisted due to https://github.com/matrix-org/matrix-doc/pull/2314 removing
# this requirement from the spec
Inbound federation of state requires event_id as a mandatory paramater
>>>>>>> 0f87b912
<|MERGE_RESOLUTION|>--- conflicted
+++ resolved
@@ -30,7 +30,10 @@
 # Blacklisted due to https://github.com/matrix-org/synapse/issues/1663
 New federated private chats get full presence information (SYN-115)
 
-<<<<<<< HEAD
+# Blacklisted due to https://github.com/matrix-org/matrix-doc/pull/2314 removing
+# this requirement from the spec
+Inbound federation of state requires event_id as a mandatory paramater
+
 # flaky test
 If remote user leaves room we no longer receive device updates
 
@@ -50,9 +53,4 @@
 Old members are included in gappy incr LL sync if they start speaking
 
 # flaky test on workers
-Presence changes to UNAVAILABLE are reported to remote room members
-=======
-# Blacklisted due to https://github.com/matrix-org/matrix-doc/pull/2314 removing
-# this requirement from the spec
-Inbound federation of state requires event_id as a mandatory paramater
->>>>>>> 0f87b912
+Presence changes to UNAVAILABLE are reported to remote room members