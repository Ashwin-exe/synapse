--- conflicted
+++ resolved
@@ -84,9 +84,6 @@
 
         for body in (1, True, {"foo": "bar"}):
             evaluator = self._get_evaluator({"body": body})
-<<<<<<< HEAD
-            self.assertFalse(evaluator.matches(condition, "@user:test", "foo"))
-=======
             self.assertFalse(evaluator.matches(condition, "@user:test", "foo"))
 
     def test_tweaks_for_actions(self):
@@ -103,5 +100,4 @@
         self.assertEqual(
             push_rule_evaluator.tweaks_for_actions(actions),
             {"sound": "default", "highlight": True},
-        )
->>>>>>> 2ab0b021
+        )