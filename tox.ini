[tox]
envlist = packaging, py35, py36, py37, py38, check_codestyle, check_isort

[base]
deps =
    mock
    python-subunit
    junitxml
    coverage
    coverage-enable-subprocess
    parameterized

    # cyptography 2.2 requires setuptools >= 18.5
    #
    # older versions of virtualenv (?) give us a virtualenv with the same
    # version of setuptools as is installed on the system python (and tox runs
    # virtualenv under python3, so we get the version of setuptools that is
    # installed on that).
    #
    # anyway, make sure that we have a recent enough setuptools.
    setuptools>=18.5

    # we also need a semi-recent version of pip, because old ones fail to
    # install the "enum34" dependency of cryptography.
    pip>=10

setenv =
    # we have a pyproject.toml, but don't want pip to use it for building.
    # (otherwise we get an error about 'editable mode is not supported for
    # pyproject.toml-style projects').
    PIP_USE_PEP517 = false

    PYTHONDONTWRITEBYTECODE = no_byte_code
    COVERAGE_PROCESS_START = {toxinidir}/.coveragerc

[testenv]
deps =
    {[base]deps}
extras = all

whitelist_externals =
    sh

setenv =
    {[base]setenv}
    postgres: SYNAPSE_POSTGRES = 1
    TOP={toxinidir}

passenv = *

commands =
    /usr/bin/find "{toxinidir}" -name '*.pyc' -delete
    # Add this so that coverage will run on subprocesses
    {envbindir}/coverage run "{envbindir}/trial" {env:TRIAL_FLAGS:} {posargs:tests} {env:TOXSUFFIX:}

# As of twisted 16.4, trial tries to import the tests as a package (previously
# it loaded the files explicitly), which means they need to be on the
# pythonpath. Our sdist doesn't include the 'tests' package, so normally it
# doesn't work within the tox virtualenv.
#
# As a workaround, we tell tox to do install with 'pip -e', which just
# creates a symlink to the project directory instead of unpacking the sdist.
#
# (An alternative to this would be to set PYTHONPATH to include the project
# directory. Note two problems with this:
#
#   - if you set it via `setenv`, then it is also set during the 'install'
#     phase, which inhibits unpacking the sdist, so the virtualenv isn't
#     useful for anything else without setting PYTHONPATH similarly.
#
#   - `synapse` is also loaded from PYTHONPATH so even if you only set
#     PYTHONPATH for the test phase, we're still running the tests against
#     the working copy rather than the contents of the sdist. So frankly
#     you might as well use -e in the first place.
#
# )
usedevelop=true

# A test suite for the oldest supported versions of Python libraries, to catch
# any uses of APIs not available in them.
[testenv:py35-old]
skip_install=True
deps =
    # Old automat version for Twisted
    Automat == 0.3.0

    mock
    lxml
    coverage
    coverage-enable-subprocess

commands =
    /usr/bin/find "{toxinidir}" -name '*.pyc' -delete
    # Make all greater-thans equals so we test the oldest version of our direct
    # dependencies, but make the pyopenssl 17.0, which can work against an
    # OpenSSL 1.1 compiled cryptography (as older ones don't compile on Travis).
    /bin/sh -c 'python -m synapse.python_dependencies | sed -e "s/>=/==/g" -e "s/psycopg2==2.6//" -e "s/pyopenssl==16.0.0/pyopenssl==17.0.0/" | xargs -d"\n" pip install'

    # Install Synapse itself. This won't update any libraries.
    pip install -e .

    {envbindir}/coverage run "{envbindir}/trial"  {env:TRIAL_FLAGS:} {posargs:tests} {env:TOXSUFFIX:}

[testenv:benchmark]
deps =
    {[base]deps}
    pyperf
setenv =
    SYNAPSE_POSTGRES = 1
commands =
    python -m synmark {posargs:}

[testenv:packaging]
skip_install=True
deps =
    check-manifest==0.41
commands =
    check-manifest

[testenv:check_codestyle]
skip_install = True
deps =
    flake8==3.8.3
    flake8-comprehensions
    # We pin so that our tests don't start failing on new releases of black.
    black==19.10b0
commands =
    python -m black --check --diff .
    /bin/sh -c "flake8 synapse tests scripts scripts-dev contrib synctl {env:PEP8SUFFIX:}"
    {toxinidir}/scripts-dev/config-lint.sh

[testenv:check_isort]
skip_install = True
deps = isort==5.0.3
commands = /bin/sh -c "isort -c --df --sp setup.cfg synapse tests scripts-dev scripts"

[testenv:check-newsfragment]
skip_install = True
deps = towncrier>=18.6.0rc1
commands =
   python -m towncrier.check --compare-with=origin/dinsic
basepython = python3.6

[testenv:check-sampleconfig]
commands = {toxinidir}/scripts-dev/generate_sample_config --check

[testenv:combine]
skip_install = True
deps =
    coverage
commands=
    coverage combine
    coverage report

[testenv:cov-erase]
skip_install = True
deps =
    coverage
commands=
    coverage erase

[testenv:cov-html]
skip_install = True
deps =
    coverage
commands=
    coverage html

[testenv:mypy]
skip_install = True
deps =
    {[base]deps}
    mypy==0.782
    mypy-zope
extras = all
<<<<<<< HEAD
commands = mypy \
            synapse/api \
            synapse/appservice \
            synapse/config \
            synapse/event_auth.py \
            synapse/events/builder.py \
            synapse/events/spamcheck.py \
            synapse/federation \
            synapse/handlers/auth.py \
            synapse/handlers/cas_handler.py \
            synapse/handlers/directory.py \
            synapse/handlers/federation.py \
            synapse/handlers/identity.py \
            synapse/handlers/message.py \
            synapse/handlers/oidc_handler.py \
            synapse/handlers/presence.py \
            synapse/handlers/room.py \
            synapse/handlers/room_member.py \
            synapse/handlers/room_member_worker.py \
            synapse/handlers/saml_handler.py \
            synapse/handlers/sync.py \
            synapse/handlers/ui_auth \
            synapse/http/server.py \
            synapse/http/site.py \
            synapse/logging/ \
            synapse/metrics \
            synapse/module_api \
            synapse/notifier.py \
            synapse/push/pusherpool.py \
            synapse/push/push_rule_evaluator.py \
            synapse/replication \
            synapse/rest \
            synapse/server.py \
            synapse/server_notices \
            synapse/spam_checker_api \
            synapse/state \
            synapse/storage/databases/main/ui_auth.py \
            synapse/storage/database.py \
            synapse/storage/engines \
            synapse/storage/state.py \
            synapse/storage/util \
            synapse/streams \
            synapse/types.py \
            synapse/util/caches/stream_change_cache.py \
            synapse/util/metrics.py \
            tests/replication \
            tests/test_utils \
            tests/rest/client/v2_alpha/test_auth.py \
            tests/util/test_stream_change_cache.py
=======
commands = mypy
>>>>>>> a466b679

# To find all folders that pass mypy you run:
#
#   find synapse/* -type d -not -name __pycache__ -exec bash -c "mypy '{}' > /dev/null"  \; -print<|MERGE_RESOLUTION|>--- conflicted
+++ resolved
@@ -173,59 +173,7 @@
     mypy==0.782
     mypy-zope
 extras = all
-<<<<<<< HEAD
-commands = mypy \
-            synapse/api \
-            synapse/appservice \
-            synapse/config \
-            synapse/event_auth.py \
-            synapse/events/builder.py \
-            synapse/events/spamcheck.py \
-            synapse/federation \
-            synapse/handlers/auth.py \
-            synapse/handlers/cas_handler.py \
-            synapse/handlers/directory.py \
-            synapse/handlers/federation.py \
-            synapse/handlers/identity.py \
-            synapse/handlers/message.py \
-            synapse/handlers/oidc_handler.py \
-            synapse/handlers/presence.py \
-            synapse/handlers/room.py \
-            synapse/handlers/room_member.py \
-            synapse/handlers/room_member_worker.py \
-            synapse/handlers/saml_handler.py \
-            synapse/handlers/sync.py \
-            synapse/handlers/ui_auth \
-            synapse/http/server.py \
-            synapse/http/site.py \
-            synapse/logging/ \
-            synapse/metrics \
-            synapse/module_api \
-            synapse/notifier.py \
-            synapse/push/pusherpool.py \
-            synapse/push/push_rule_evaluator.py \
-            synapse/replication \
-            synapse/rest \
-            synapse/server.py \
-            synapse/server_notices \
-            synapse/spam_checker_api \
-            synapse/state \
-            synapse/storage/databases/main/ui_auth.py \
-            synapse/storage/database.py \
-            synapse/storage/engines \
-            synapse/storage/state.py \
-            synapse/storage/util \
-            synapse/streams \
-            synapse/types.py \
-            synapse/util/caches/stream_change_cache.py \
-            synapse/util/metrics.py \
-            tests/replication \
-            tests/test_utils \
-            tests/rest/client/v2_alpha/test_auth.py \
-            tests/util/test_stream_change_cache.py
-=======
 commands = mypy
->>>>>>> a466b679
 
 # To find all folders that pass mypy you run:
 #
