--- conflicted
+++ resolved
@@ -20,11 +20,7 @@
 from synapse.api.constants import EventTypes, Membership, JoinRules
 from synapse.api.errors import AuthError, Codes, SynapseError
 from synapse.util.logutils import log_function
-<<<<<<< HEAD
-from synapse.types import RoomID, UserID
-=======
-from synapse.types import UserID, EventID
->>>>>>> 91cb3b63
+from synapse.types import RoomID, UserID, EventID
 
 import logging
 
