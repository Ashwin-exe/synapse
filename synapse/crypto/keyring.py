# -*- coding: utf-8 -*-
# Copyright 2014-2016 OpenMarket Ltd
# Copyright 2017, 2018 New Vector Ltd
#
# Licensed under the Apache License, Version 2.0 (the "License");
# you may not use this file except in compliance with the License.
# You may obtain a copy of the License at
#
#     http://www.apache.org/licenses/LICENSE-2.0
#
# Unless required by applicable law or agreed to in writing, software
# distributed under the License is distributed on an "AS IS" BASIS,
# WITHOUT WARRANTIES OR CONDITIONS OF ANY KIND, either express or implied.
# See the License for the specific language governing permissions and
# limitations under the License.

import logging
from collections import defaultdict

import six
from six import raise_from
from six.moves import urllib

<<<<<<< HEAD
=======
import attr
>>>>>>> df9c1005
from signedjson.key import (
    decode_verify_key_bytes,
    encode_verify_key_base64,
    is_signing_algorithm_supported,
)
from signedjson.sign import (
    SignatureVerifyException,
    encode_canonical_json,
    sign_json,
    signature_ids,
    verify_signed_json,
)
from unpaddedbase64 import decode_base64

from twisted.internet import defer

from synapse.api.errors import (
    Codes,
    HttpResponseException,
    RequestSendFailed,
    SynapseError,
)
from synapse.storage.keys import FetchKeyResult
from synapse.util import logcontext, unwrapFirstError
from synapse.util.async_helpers import yieldable_gather_results
from synapse.util.logcontext import (
    LoggingContext,
    PreserveLoggingContext,
    preserve_fn,
    run_in_background,
)
from synapse.util.metrics import Measure
from synapse.util.retryutils import NotRetryingDestination

logger = logging.getLogger(__name__)


<<<<<<< HEAD
VerifyKeyRequest = namedtuple(
    "VerifyRequest", ("server_name", "key_ids", "json_object", "deferred")
)
"""
A request for a verify key to verify a JSON object.
=======
@attr.s(slots=True, cmp=False)
class VerifyKeyRequest(object):
    """
    A request for a verify key to verify a JSON object.

    Attributes:
        server_name(str): The name of the server to verify against.

        key_ids(set[str]): The set of key_ids to that could be used to verify the
            JSON object
>>>>>>> df9c1005

        json_object(dict): The JSON object to verify.

        minimum_valid_until_ts (int): time at which we require the signing key to
            be valid. (0 implies we don't care)

        deferred(Deferred[str, str, nacl.signing.VerifyKey]):
            A deferred (server_name, key_id, verify_key) tuple that resolves when
            a verify key has been fetched. The deferreds' callbacks are run with no
            logcontext.

            If we are unable to find a key which satisfies the request, the deferred
            errbacks with an M_UNAUTHORIZED SynapseError.
    """

    server_name = attr.ib()
    key_ids = attr.ib()
    json_object = attr.ib()
    minimum_valid_until_ts = attr.ib()
    deferred = attr.ib(default=attr.Factory(defer.Deferred))


class KeyLookupError(ValueError):
    pass


class Keyring(object):
<<<<<<< HEAD
    def __init__(self, hs):
        self.clock = hs.get_clock()

        self._key_fetchers = (
            StoreKeyFetcher(hs),
            PerspectivesKeyFetcher(hs),
            ServerKeyFetcher(hs),
        )
=======
    def __init__(self, hs, key_fetchers=None):
        self.clock = hs.get_clock()

        if key_fetchers is None:
            key_fetchers = (
                StoreKeyFetcher(hs),
                PerspectivesKeyFetcher(hs),
                ServerKeyFetcher(hs),
            )
        self._key_fetchers = key_fetchers
>>>>>>> df9c1005

        # map from server name to Deferred. Has an entry for each server with
        # an ongoing key download; the Deferred completes once the download
        # completes.
        #
        # These are regular, logcontext-agnostic Deferreds.
        self.key_downloads = {}

    def verify_json_for_server(self, server_name, json_object, validity_time):
        """Verify that a JSON object has been signed by a given server

        Args:
            server_name (str): name of the server which must have signed this object

            json_object (dict): object to be checked

            validity_time (int): timestamp at which we require the signing key to
                be valid. (0 implies we don't care)

        Returns:
            Deferred[None]: completes if the the object was correctly signed, otherwise
                errbacks with an error
        """
        req = server_name, json_object, validity_time

        return logcontext.make_deferred_yieldable(
<<<<<<< HEAD
            self.verify_json_objects_for_server([(server_name, json_object)])[0]
=======
            self.verify_json_objects_for_server((req,))[0]
>>>>>>> df9c1005
        )

    def verify_json_objects_for_server(self, server_and_json):
        """Bulk verifies signatures of json objects, bulk fetching keys as
        necessary.

        Args:
            server_and_json (iterable[Tuple[str, dict, int]):
                Iterable of triplets of (server_name, json_object, validity_time)
                validity_time is a timestamp at which the signing key must be valid.

        Returns:
            List<Deferred[None]>: for each input triplet, a deferred indicating success
                or failure to verify each json object's signature for the given
                server_name. The deferreds run their callbacks in the sentinel
                logcontext.
        """
        # a list of VerifyKeyRequests
        verify_requests = []
        handle = preserve_fn(_handle_key_deferred)

        def process(server_name, json_object, validity_time):
            """Process an entry in the request list

            Given a (server_name, json_object, validity_time) triplet from the request
            list, adds a key request to verify_requests, and returns a deferred which
            will complete or fail (in the sentinel context) when verification completes.
            """
            key_ids = signature_ids(json_object, server_name)

            if not key_ids:
                return defer.fail(
                    SynapseError(
                        400, "Not signed by %s" % (server_name,), Codes.UNAUTHORIZED
                    )
                )

<<<<<<< HEAD
            logger.debug("Verifying for %s with key_ids %s", server_name, key_ids)

            # add the key request to the queue, but don't start it off yet.
            verify_request = VerifyKeyRequest(
                server_name, key_ids, json_object, defer.Deferred()
=======
            logger.debug(
                "Verifying for %s with key_ids %s, min_validity %i",
                server_name,
                key_ids,
                validity_time,
            )

            # add the key request to the queue, but don't start it off yet.
            verify_request = VerifyKeyRequest(
                server_name, key_ids, json_object, validity_time
>>>>>>> df9c1005
            )
            verify_requests.append(verify_request)

            # now run _handle_key_deferred, which will wait for the key request
            # to complete and then do the verification.
            #
            # We want _handle_key_request to log to the right context, so we
            # wrap it with preserve_fn (aka run_in_background)
            return handle(verify_request)

        results = [
            process(server_name, json_object, validity_time)
            for server_name, json_object, validity_time in server_and_json
        ]

        if verify_requests:
            run_in_background(self._start_key_lookups, verify_requests)

        return results

    @defer.inlineCallbacks
    def _start_key_lookups(self, verify_requests):
        """Sets off the key fetches for each verify request

        Once each fetch completes, verify_request.deferred will be resolved.

        Args:
            verify_requests (List[VerifyKeyRequest]):
        """

        try:
            # create a deferred for each server we're going to look up the keys
            # for; we'll resolve them once we have completed our lookups.
            # These will be passed into wait_for_previous_lookups to block
            # any other lookups until we have finished.
            # The deferreds are called with no logcontext.
            server_to_deferred = {
                rq.server_name: defer.Deferred() for rq in verify_requests
            }

            # We want to wait for any previous lookups to complete before
            # proceeding.
            yield self.wait_for_previous_lookups(server_to_deferred)

            # Actually start fetching keys.
            self._get_server_verify_keys(verify_requests)

            # When we've finished fetching all the keys for a given server_name,
            # resolve the deferred passed to `wait_for_previous_lookups` so that
            # any lookups waiting will proceed.
            #
            # map from server name to a set of request ids
            server_to_request_ids = {}

            for verify_request in verify_requests:
                server_name = verify_request.server_name
                request_id = id(verify_request)
                server_to_request_ids.setdefault(server_name, set()).add(request_id)

            def remove_deferreds(res, verify_request):
                server_name = verify_request.server_name
                request_id = id(verify_request)
                server_to_request_ids[server_name].discard(request_id)
                if not server_to_request_ids[server_name]:
                    d = server_to_deferred.pop(server_name, None)
                    if d:
                        d.callback(None)
                return res

            for verify_request in verify_requests:
                verify_request.deferred.addBoth(remove_deferreds, verify_request)
        except Exception:
            logger.exception("Error starting key lookups")

    @defer.inlineCallbacks
    def wait_for_previous_lookups(self, server_to_deferred):
        """Waits for any previous key lookups for the given servers to finish.

        Args:
            server_to_deferred (dict[str, Deferred]): server_name to deferred which gets
                resolved once we've finished looking up keys for that server.
                The Deferreds should be regular twisted ones which call their
                callbacks with no logcontext.

        Returns: a Deferred which resolves once all key lookups for the given
            servers have completed. Follows the synapse rules of logcontext
            preservation.
        """
        loop_count = 1
        while True:
            wait_on = [
                (server_name, self.key_downloads[server_name])
                for server_name in server_to_deferred.keys()
                if server_name in self.key_downloads
            ]
            if not wait_on:
                break
            logger.info(
                "Waiting for existing lookups for %s to complete [loop %i]",
                [w[0] for w in wait_on],
                loop_count,
            )
            with PreserveLoggingContext():
                yield defer.DeferredList((w[1] for w in wait_on))

            loop_count += 1

        ctx = LoggingContext.current_context()

        def rm(r, server_name_):
            with PreserveLoggingContext(ctx):
                logger.debug("Releasing key lookup lock on %s", server_name_)
                self.key_downloads.pop(server_name_, None)
            return r

        for server_name, deferred in server_to_deferred.items():
            logger.debug("Got key lookup lock on %s", server_name)
            self.key_downloads[server_name] = deferred
            deferred.addBoth(rm, server_name)

    def _get_server_verify_keys(self, verify_requests):
        """Tries to find at least one key for each verify request

        For each verify_request, verify_request.deferred is called back with
        params (server_name, key_id, VerifyKey) if a key is found, or errbacked
        with a SynapseError if none of the keys are found.

        Args:
            verify_requests (list[VerifyKeyRequest]): list of verify requests
        """

<<<<<<< HEAD
        @defer.inlineCallbacks
        def do_iterations():
            with Measure(self.clock, "get_server_verify_keys"):
                # dict[str, set(str)]: keys to fetch for each server
                missing_keys = {}
                for verify_request in verify_requests:
                    missing_keys.setdefault(verify_request.server_name, set()).update(
                        verify_request.key_ids
                    )

                for f in self._key_fetchers:
                    results = yield f.get_keys(missing_keys.items())

                    # We now need to figure out which verify requests we have keys
                    # for and which we don't
                    missing_keys = {}
                    requests_missing_keys = []
                    for verify_request in verify_requests:
                        if verify_request.deferred.called:
                            # We've already called this deferred, which probably
                            # means that we've already found a key for it.
                            continue

                        server_name = verify_request.server_name

                        # see if any of the keys we got this time are sufficient to
                        # complete this VerifyKeyRequest.
                        result_keys = results.get(server_name, {})
                        for key_id in verify_request.key_ids:
                            fetch_key_result = result_keys.get(key_id)
                            if fetch_key_result:
                                with PreserveLoggingContext():
                                    verify_request.deferred.callback(
                                        (
                                            server_name,
                                            key_id,
                                            fetch_key_result.verify_key,
                                        )
                                    )
                                break
                        else:
                            # The else block is only reached if the loop above
                            # doesn't break.
                            missing_keys.setdefault(server_name, set()).update(
                                verify_request.key_ids
                            )
                            requests_missing_keys.append(verify_request)

                    if not missing_keys:
                        break
=======
        remaining_requests = set(
            (rq for rq in verify_requests if not rq.deferred.called)
        )

        @defer.inlineCallbacks
        def do_iterations():
            with Measure(self.clock, "get_server_verify_keys"):
                for f in self._key_fetchers:
                    if not remaining_requests:
                        return
                    yield self._attempt_key_fetches_with_fetcher(f, remaining_requests)
>>>>>>> df9c1005

                # look for any requests which weren't satisfied
                with PreserveLoggingContext():
<<<<<<< HEAD
                    for verify_request in requests_missing_keys:
                        verify_request.deferred.errback(
                            SynapseError(
                                401,
                                "No key for %s with id %s"
                                % (verify_request.server_name, verify_request.key_ids),
=======
                    for verify_request in remaining_requests:
                        verify_request.deferred.errback(
                            SynapseError(
                                401,
                                "No key for %s with ids in %s (min_validity %i)"
                                % (
                                    verify_request.server_name,
                                    verify_request.key_ids,
                                    verify_request.minimum_valid_until_ts,
                                ),
>>>>>>> df9c1005
                                Codes.UNAUTHORIZED,
                            )
                        )

        def on_err(err):
            # we don't really expect to get here, because any errors should already
            # have been caught and logged. But if we do, let's log the error and make
            # sure that all of the deferreds are resolved.
            logger.error("Unexpected error in _get_server_verify_keys: %s", err)
            with PreserveLoggingContext():
                for verify_request in remaining_requests:
                    if not verify_request.deferred.called:
                        verify_request.deferred.errback(err)

        run_in_background(do_iterations).addErrback(on_err)

<<<<<<< HEAD

class KeyFetcher(object):
    def get_keys(self, server_name_and_key_ids):
        """
        Args:
            server_name_and_key_ids (iterable[Tuple[str, iterable[str]]]):
                list of (server_name, iterable[key_id]) tuples to fetch keys for
                Note that the iterables may be iterated more than once.
=======
    @defer.inlineCallbacks
    def _attempt_key_fetches_with_fetcher(self, fetcher, remaining_requests):
        """Use a key fetcher to attempt to satisfy some key requests

        Args:
            fetcher (KeyFetcher): fetcher to use to fetch the keys
            remaining_requests (set[VerifyKeyRequest]): outstanding key requests.
                Any successfully-completed requests will be removed from the list.
        """
        # dict[str, dict[str, int]]: keys to fetch.
        # server_name -> key_id -> min_valid_ts
        missing_keys = defaultdict(dict)

        for verify_request in remaining_requests:
            # any completed requests should already have been removed
            assert not verify_request.deferred.called
            keys_for_server = missing_keys[verify_request.server_name]

            for key_id in verify_request.key_ids:
                # If we have several requests for the same key, then we only need to
                # request that key once, but we should do so with the greatest
                # min_valid_until_ts of the requests, so that we can satisfy all of
                # the requests.
                keys_for_server[key_id] = max(
                    keys_for_server.get(key_id, -1),
                    verify_request.minimum_valid_until_ts
                )

        results = yield fetcher.get_keys(missing_keys)

        completed = list()
        for verify_request in remaining_requests:
            server_name = verify_request.server_name

            # see if any of the keys we got this time are sufficient to
            # complete this VerifyKeyRequest.
            result_keys = results.get(server_name, {})
            for key_id in verify_request.key_ids:
                fetch_key_result = result_keys.get(key_id)
                if not fetch_key_result:
                    # we didn't get a result for this key
                    continue

                if (
                    fetch_key_result.valid_until_ts
                    < verify_request.minimum_valid_until_ts
                ):
                    # key was not valid at this point
                    continue

                with PreserveLoggingContext():
                    verify_request.deferred.callback(
                        (server_name, key_id, fetch_key_result.verify_key)
                    )
                completed.append(verify_request)
                break

        remaining_requests.difference_update(completed)


class KeyFetcher(object):
    def get_keys(self, keys_to_fetch):
        """
        Args:
            keys_to_fetch (dict[str, dict[str, int]]):
                the keys to be fetched. server_name -> key_id -> min_valid_ts
>>>>>>> df9c1005

        Returns:
            Deferred[dict[str, dict[str, synapse.storage.keys.FetchKeyResult|None]]]:
                map from server_name -> key_id -> FetchKeyResult
        """
        raise NotImplementedError


class StoreKeyFetcher(KeyFetcher):
    """KeyFetcher impl which fetches keys from our data store"""

    def __init__(self, hs):
        self.store = hs.get_datastore()

    @defer.inlineCallbacks
<<<<<<< HEAD
    def get_keys(self, server_name_and_key_ids):
        """see KeyFetcher.get_keys"""
=======
    def get_keys(self, keys_to_fetch):
        """see KeyFetcher.get_keys"""

>>>>>>> df9c1005
        keys_to_fetch = (
            (server_name, key_id)
            for server_name, keys_for_server in keys_to_fetch.items()
            for key_id in keys_for_server.keys()
        )

        res = yield self.store.get_server_verify_keys(keys_to_fetch)
        keys = {}
        for (server_name, key_id), key in res.items():
            keys.setdefault(server_name, {})[key_id] = key
        defer.returnValue(keys)


class BaseV2KeyFetcher(object):
    def __init__(self, hs):
        self.store = hs.get_datastore()
        self.config = hs.get_config()

    @defer.inlineCallbacks
    def process_v2_response(
<<<<<<< HEAD
        self, from_server, response_json, time_added_ms, requested_ids=[]
=======
        self, from_server, response_json, time_added_ms
>>>>>>> df9c1005
    ):
        """Parse a 'Server Keys' structure from the result of a /key request

        This is used to parse either the entirety of the response from
        GET /_matrix/key/v2/server, or a single entry from the list returned by
        POST /_matrix/key/v2/query.

        Checks that each signature in the response that claims to come from the origin
        server is valid, and that there is at least one such signature.

        Stores the json in server_keys_json so that it can be used for future responses
        to /_matrix/key/v2/query.

        Args:
            from_server (str): the name of the server producing this result: either
                the origin server for a /_matrix/key/v2/server request, or the notary
                for a /_matrix/key/v2/query.

            response_json (dict): the json-decoded Server Keys response object

            time_added_ms (int): the timestamp to record in server_keys_json

<<<<<<< HEAD
            requested_ids (iterable[str]): a list of the key IDs that were requested.
                We will store the json for these key ids as well as any that are
                actually in the response

=======
>>>>>>> df9c1005
        Returns:
            Deferred[dict[str, FetchKeyResult]]: map from key_id to result object
        """
        ts_valid_until_ms = response_json[u"valid_until_ts"]

        # start by extracting the keys from the response, since they may be required
        # to validate the signature on the response.
        verify_keys = {}
        for key_id, key_data in response_json["verify_keys"].items():
            if is_signing_algorithm_supported(key_id):
                key_base64 = key_data["key"]
                key_bytes = decode_base64(key_base64)
                verify_key = decode_verify_key_bytes(key_id, key_bytes)
                verify_keys[key_id] = FetchKeyResult(
                    verify_key=verify_key, valid_until_ts=ts_valid_until_ms
                )

        server_name = response_json["server_name"]
        verified = False
        for key_id in response_json["signatures"].get(server_name, {}):
            # each of the keys used for the signature must be present in the response
            # json.
            key = verify_keys.get(key_id)
            if not key:
                raise KeyLookupError(
                    "Key response is signed by key id %s:%s but that key is not "
                    "present in the response" % (server_name, key_id)
                )

            verify_signed_json(response_json, server_name, key.verify_key)
            verified = True

        if not verified:
            raise KeyLookupError(
                "Key response for %s is not signed by the origin server"
                % (server_name,)
            )

        for key_id, key_data in response_json["old_verify_keys"].items():
            if is_signing_algorithm_supported(key_id):
                key_base64 = key_data["key"]
                key_bytes = decode_base64(key_base64)
                verify_key = decode_verify_key_bytes(key_id, key_bytes)
                verify_keys[key_id] = FetchKeyResult(
                    verify_key=verify_key, valid_until_ts=key_data["expired_ts"]
                )

        # re-sign the json with our own key, so that it is ready if we are asked to
        # give it out as a notary server
        signed_key_json = sign_json(
            response_json, self.config.server_name, self.config.signing_key[0]
        )

        signed_key_json_bytes = encode_canonical_json(signed_key_json)

<<<<<<< HEAD
        # for reasons I don't quite understand, we store this json for the key ids we
        # requested, as well as those we got.
        updated_key_ids = set(requested_ids)
        updated_key_ids.update(verify_keys)

=======
>>>>>>> df9c1005
        yield logcontext.make_deferred_yieldable(
            defer.gatherResults(
                [
                    run_in_background(
                        self.store.store_server_keys_json,
                        server_name=server_name,
                        key_id=key_id,
                        from_server=from_server,
                        ts_now_ms=time_added_ms,
                        ts_expires_ms=ts_valid_until_ms,
                        key_json_bytes=signed_key_json_bytes,
                    )
<<<<<<< HEAD
                    for key_id in updated_key_ids
=======
                    for key_id in verify_keys
>>>>>>> df9c1005
                ],
                consumeErrors=True,
            ).addErrback(unwrapFirstError)
        )

        defer.returnValue(verify_keys)


class PerspectivesKeyFetcher(BaseV2KeyFetcher):
    """KeyFetcher impl which fetches keys from the "perspectives" servers"""

    def __init__(self, hs):
        super(PerspectivesKeyFetcher, self).__init__(hs)
        self.clock = hs.get_clock()
        self.client = hs.get_http_client()
        self.perspective_servers = self.config.perspectives

    @defer.inlineCallbacks
<<<<<<< HEAD
    def get_keys(self, server_name_and_key_ids):
=======
    def get_keys(self, keys_to_fetch):
>>>>>>> df9c1005
        """see KeyFetcher.get_keys"""

        @defer.inlineCallbacks
        def get_key(perspective_name, perspective_keys):
            try:
                result = yield self.get_server_verify_key_v2_indirect(
                    keys_to_fetch, perspective_name, perspective_keys
                )
                defer.returnValue(result)
            except KeyLookupError as e:
                logger.warning("Key lookup failed from %r: %s", perspective_name, e)
            except Exception as e:
                logger.exception(
                    "Unable to get key from %r: %s %s",
                    perspective_name,
                    type(e).__name__,
                    str(e),
                )

            defer.returnValue({})

        results = yield logcontext.make_deferred_yieldable(
            defer.gatherResults(
                [
                    run_in_background(get_key, p_name, p_keys)
                    for p_name, p_keys in self.perspective_servers.items()
                ],
                consumeErrors=True,
            ).addErrback(unwrapFirstError)
        )

        union_of_keys = {}
        for result in results:
            for server_name, keys in result.items():
                union_of_keys.setdefault(server_name, {}).update(keys)

        defer.returnValue(union_of_keys)

    @defer.inlineCallbacks
    def get_server_verify_key_v2_indirect(
<<<<<<< HEAD
        self, server_names_and_key_ids, perspective_name, perspective_keys
    ):
        """
        Args:
            server_names_and_key_ids (iterable[Tuple[str, iterable[str]]]):
                list of (server_name, iterable[key_id]) tuples to fetch keys for
            perspective_name (str): name of the notary server to query for the keys
            perspective_keys (dict[str, VerifyKey]): map of key_id->key for the
                notary server

        Returns:
            Deferred[dict[str, dict[str, synapse.storage.keys.FetchKeyResult]]]: map
                from server_name -> key_id -> FetchKeyResult

        Raises:
            KeyLookupError if there was an error processing the entire response from
                the server
        """
        logger.info(
            "Requesting keys %s from notary server %s",
            server_names_and_key_ids,
            perspective_name,
        )
        # TODO(mark): Set the minimum_valid_until_ts to that needed by
        # the events being validated or the current time if validating
        # an incoming request.
=======
        self, keys_to_fetch, perspective_name, perspective_keys
    ):
        """
        Args:
            keys_to_fetch (dict[str, dict[str, int]]):
                the keys to be fetched. server_name -> key_id -> min_valid_ts

            perspective_name (str): name of the notary server to query for the keys

            perspective_keys (dict[str, VerifyKey]): map of key_id->key for the
                notary server

        Returns:
            Deferred[dict[str, dict[str, synapse.storage.keys.FetchKeyResult]]]: map
                from server_name -> key_id -> FetchKeyResult

        Raises:
            KeyLookupError if there was an error processing the entire response from
                the server
        """
        logger.info(
            "Requesting keys %s from notary server %s",
            keys_to_fetch.items(),
            perspective_name,
        )

>>>>>>> df9c1005
        try:
            query_response = yield self.client.post_json(
                destination=perspective_name,
                path="/_matrix/key/v2/query",
                data={
                    u"server_keys": {
                        server_name: {
<<<<<<< HEAD
                            key_id: {u"minimum_valid_until_ts": 0} for key_id in key_ids
=======
                            key_id: {u"minimum_valid_until_ts": min_valid_ts}
                            for key_id, min_valid_ts in server_keys.items()
>>>>>>> df9c1005
                        }
                        for server_name, server_keys in keys_to_fetch.items()
                    }
                },
            )
        except (NotRetryingDestination, RequestSendFailed) as e:
            raise_from(KeyLookupError("Failed to connect to remote server"), e)
        except HttpResponseException as e:
            raise_from(KeyLookupError("Remote server returned an error"), e)

        keys = {}
        added_keys = []

        time_now_ms = self.clock.time_msec()

        for response in query_response["server_keys"]:
            # do this first, so that we can give useful errors thereafter
            server_name = response.get("server_name")
            if not isinstance(server_name, six.string_types):
                raise KeyLookupError(
                    "Malformed response from key notary server %s: invalid server_name"
                    % (perspective_name,)
                )

            try:
                processed_response = yield self._process_perspectives_response(
                    perspective_name,
                    perspective_keys,
                    response,
                    time_added_ms=time_now_ms,
                )
            except KeyLookupError as e:
                logger.warning(
                    "Error processing response from key notary server %s for origin "
                    "server %s: %s",
                    perspective_name,
                    server_name,
                    e,
                )
                # we continue to process the rest of the response
                continue

            added_keys.extend(
                (server_name, key_id, key) for key_id, key in processed_response.items()
            )
            keys.setdefault(server_name, {}).update(processed_response)

        yield self.store.store_server_verify_keys(
            perspective_name, time_now_ms, added_keys
        )

        defer.returnValue(keys)

    def _process_perspectives_response(
        self, perspective_name, perspective_keys, response, time_added_ms
    ):
        """Parse a 'Server Keys' structure from the result of a /key/query request
<<<<<<< HEAD

        Checks that the entry is correctly signed by the perspectives server, and then
        passes over to process_v2_response

        Args:
            perspective_name (str): the name of the notary server that produced this
                result

            perspective_keys (dict[str, VerifyKey]): map of key_id->key for the
                notary server

            response (dict): the json-decoded Server Keys response object

            time_added_ms (int): the timestamp to record in server_keys_json

        Returns:
            Deferred[dict[str, FetchKeyResult]]: map from key_id to result object
        """
        if (
            u"signatures" not in response
            or perspective_name not in response[u"signatures"]
        ):
            raise KeyLookupError("Response not signed by the notary server")

        verified = False
        for key_id in response[u"signatures"][perspective_name]:
            if key_id in perspective_keys:
                verify_signed_json(response, perspective_name, perspective_keys[key_id])
                verified = True

        if not verified:
            raise KeyLookupError(
                "Response not signed with a known key: signed with: %r, known keys: %r"
                % (
                    list(response[u"signatures"][perspective_name].keys()),
                    list(perspective_keys.keys()),
                )
            )

        return self.process_v2_response(
            perspective_name, response, time_added_ms=time_added_ms
        )


class ServerKeyFetcher(BaseV2KeyFetcher):
    """KeyFetcher impl which fetches keys from the origin servers"""

    def __init__(self, hs):
        super(ServerKeyFetcher, self).__init__(hs)
        self.clock = hs.get_clock()
        self.client = hs.get_http_client()

    @defer.inlineCallbacks
    def get_keys(self, server_name_and_key_ids):
        """see KeyFetcher.get_keys"""
        results = yield logcontext.make_deferred_yieldable(
            defer.gatherResults(
                [
                    run_in_background(
                        self.get_server_verify_key_v2_direct, server_name, key_ids
                    )
                    for server_name, key_ids in server_name_and_key_ids
                ],
                consumeErrors=True,
            ).addErrback(unwrapFirstError)
        )

        merged = {}
        for result in results:
            merged.update(result)

        defer.returnValue(
            {server_name: keys for server_name, keys in merged.items() if keys}
        )

    @defer.inlineCallbacks
    def get_server_verify_key_v2_direct(self, server_name, key_ids):
        keys = {}  # type: dict[str, FetchKeyResult]
=======
>>>>>>> df9c1005

        Checks that the entry is correctly signed by the perspectives server, and then
        passes over to process_v2_response

<<<<<<< HEAD
            time_now_ms = self.clock.time_msec()
            try:
                response = yield self.client.get_json(
                    destination=server_name,
                    path="/_matrix/key/v2/server/"
                    + urllib.parse.quote(requested_key_id),
                    ignore_backoff=True,
                )
            except (NotRetryingDestination, RequestSendFailed) as e:
                raise_from(KeyLookupError("Failed to connect to remote server"), e)
            except HttpResponseException as e:
                raise_from(KeyLookupError("Remote server returned an error"), e)

            if response["server_name"] != server_name:
                raise KeyLookupError(
                    "Expected a response for server %r not %r"
                    % (server_name, response["server_name"])
                )

            response_keys = yield self.process_v2_response(
                from_server=server_name,
                requested_ids=[requested_key_id],
                response_json=response,
                time_added_ms=time_now_ms,
            )
            yield self.store.store_server_verify_keys(
                server_name,
                time_now_ms,
                ((server_name, key_id, key) for key_id, key in response_keys.items()),
            )
            keys.update(response_keys)

        defer.returnValue({server_name: keys})

=======
        Args:
            perspective_name (str): the name of the notary server that produced this
                result

            perspective_keys (dict[str, VerifyKey]): map of key_id->key for the
                notary server

            response (dict): the json-decoded Server Keys response object

            time_added_ms (int): the timestamp to record in server_keys_json

        Returns:
            Deferred[dict[str, FetchKeyResult]]: map from key_id to result object
        """
        if (
            u"signatures" not in response
            or perspective_name not in response[u"signatures"]
        ):
            raise KeyLookupError("Response not signed by the notary server")

        verified = False
        for key_id in response[u"signatures"][perspective_name]:
            if key_id in perspective_keys:
                verify_signed_json(response, perspective_name, perspective_keys[key_id])
                verified = True

        if not verified:
            raise KeyLookupError(
                "Response not signed with a known key: signed with: %r, known keys: %r"
                % (
                    list(response[u"signatures"][perspective_name].keys()),
                    list(perspective_keys.keys()),
                )
            )

        return self.process_v2_response(
            perspective_name, response, time_added_ms=time_added_ms
        )


class ServerKeyFetcher(BaseV2KeyFetcher):
    """KeyFetcher impl which fetches keys from the origin servers"""

    def __init__(self, hs):
        super(ServerKeyFetcher, self).__init__(hs)
        self.clock = hs.get_clock()
        self.client = hs.get_http_client()

    def get_keys(self, keys_to_fetch):
        """
        Args:
            keys_to_fetch (dict[str, iterable[str]]):
                the keys to be fetched. server_name -> key_ids

        Returns:
            Deferred[dict[str, dict[str, synapse.storage.keys.FetchKeyResult|None]]]:
                map from server_name -> key_id -> FetchKeyResult
        """

        results = {}

        @defer.inlineCallbacks
        def get_key(key_to_fetch_item):
            server_name, key_ids = key_to_fetch_item
            try:
                keys = yield self.get_server_verify_key_v2_direct(server_name, key_ids)
                results[server_name] = keys
            except KeyLookupError as e:
                logger.warning(
                    "Error looking up keys %s from %s: %s", key_ids, server_name, e
                )
            except Exception:
                logger.exception("Error getting keys %s from %s", key_ids, server_name)

        return yieldable_gather_results(get_key, keys_to_fetch.items()).addCallback(
            lambda _: results
        )

    @defer.inlineCallbacks
    def get_server_verify_key_v2_direct(self, server_name, key_ids):
        """

        Args:
            server_name (str):
            key_ids (iterable[str]):

        Returns:
            Deferred[dict[str, FetchKeyResult]]: map from key ID to lookup result

        Raises:
            KeyLookupError if there was a problem making the lookup
        """
        keys = {}  # type: dict[str, FetchKeyResult]

        for requested_key_id in key_ids:
            # we may have found this key as a side-effect of asking for another.
            if requested_key_id in keys:
                continue

            time_now_ms = self.clock.time_msec()
            try:
                response = yield self.client.get_json(
                    destination=server_name,
                    path="/_matrix/key/v2/server/"
                    + urllib.parse.quote(requested_key_id),
                    ignore_backoff=True,

                    # we only give the remote server 10s to respond. It should be an
                    # easy request to handle, so if it doesn't reply within 10s, it's
                    # probably not going to.
                    #
                    # Furthermore, when we are acting as a notary server, we cannot
                    # wait all day for all of the origin servers, as the requesting
                    # server will otherwise time out before we can respond.
                    #
                    # (Note that get_json may make 4 attempts, so this can still take
                    # almost 45 seconds to fetch the headers, plus up to another 60s to
                    # read the response).
                    timeout=10000,
                )
            except (NotRetryingDestination, RequestSendFailed) as e:
                raise_from(KeyLookupError("Failed to connect to remote server"), e)
            except HttpResponseException as e:
                raise_from(KeyLookupError("Remote server returned an error"), e)

            if response["server_name"] != server_name:
                raise KeyLookupError(
                    "Expected a response for server %r not %r"
                    % (server_name, response["server_name"])
                )

            response_keys = yield self.process_v2_response(
                from_server=server_name,
                response_json=response,
                time_added_ms=time_now_ms,
            )
            yield self.store.store_server_verify_keys(
                server_name,
                time_now_ms,
                ((server_name, key_id, key) for key_id, key in response_keys.items()),
            )
            keys.update(response_keys)

        defer.returnValue(keys)

>>>>>>> df9c1005

@defer.inlineCallbacks
def _handle_key_deferred(verify_request):
    """Waits for the key to become available, and then performs a verification

    Args:
        verify_request (VerifyKeyRequest):

    Returns:
        Deferred[None]

    Raises:
        SynapseError if there was a problem performing the verification
    """
    server_name = verify_request.server_name
<<<<<<< HEAD
    try:
        with PreserveLoggingContext():
            _, key_id, verify_key = yield verify_request.deferred
    except KeyLookupError as e:
        logger.warn(
            "Failed to download keys for %s: %s %s",
            server_name,
            type(e).__name__,
            str(e),
        )
        raise SynapseError(
            502, "Error downloading keys for %s" % (server_name,), Codes.UNAUTHORIZED
        )
    except Exception as e:
        logger.exception(
            "Got Exception when downloading keys for %s: %s %s",
            server_name,
            type(e).__name__,
            str(e),
        )
        raise SynapseError(
            401,
            "No key for %s with id %s" % (server_name, verify_request.key_ids),
            Codes.UNAUTHORIZED,
        )
=======
    with PreserveLoggingContext():
        _, key_id, verify_key = yield verify_request.deferred
>>>>>>> df9c1005

    json_object = verify_request.json_object

    logger.debug(
        "Got key %s %s:%s for server %s, verifying"
        % (key_id, verify_key.alg, verify_key.version, server_name)
    )
    try:
        verify_signed_json(json_object, server_name, verify_key)
    except SignatureVerifyException as e:
        logger.debug(
            "Error verifying signature for %s:%s:%s with key %s: %s",
            server_name,
            verify_key.alg,
            verify_key.version,
            encode_verify_key_base64(verify_key),
            str(e),
        )
        raise SynapseError(
            401,
            "Invalid signature for server %s with key %s:%s: %s"
            % (server_name, verify_key.alg, verify_key.version, str(e)),
            Codes.UNAUTHORIZED,
        )<|MERGE_RESOLUTION|>--- conflicted
+++ resolved
@@ -21,10 +21,7 @@
 from six import raise_from
 from six.moves import urllib
 
-<<<<<<< HEAD
-=======
 import attr
->>>>>>> df9c1005
 from signedjson.key import (
     decode_verify_key_bytes,
     encode_verify_key_base64,
@@ -62,13 +59,6 @@
 logger = logging.getLogger(__name__)
 
 
-<<<<<<< HEAD
-VerifyKeyRequest = namedtuple(
-    "VerifyRequest", ("server_name", "key_ids", "json_object", "deferred")
-)
-"""
-A request for a verify key to verify a JSON object.
-=======
 @attr.s(slots=True, cmp=False)
 class VerifyKeyRequest(object):
     """
@@ -79,7 +69,6 @@
 
         key_ids(set[str]): The set of key_ids to that could be used to verify the
             JSON object
->>>>>>> df9c1005
 
         json_object(dict): The JSON object to verify.
 
@@ -107,16 +96,6 @@
 
 
 class Keyring(object):
-<<<<<<< HEAD
-    def __init__(self, hs):
-        self.clock = hs.get_clock()
-
-        self._key_fetchers = (
-            StoreKeyFetcher(hs),
-            PerspectivesKeyFetcher(hs),
-            ServerKeyFetcher(hs),
-        )
-=======
     def __init__(self, hs, key_fetchers=None):
         self.clock = hs.get_clock()
 
@@ -127,7 +106,6 @@
                 ServerKeyFetcher(hs),
             )
         self._key_fetchers = key_fetchers
->>>>>>> df9c1005
 
         # map from server name to Deferred. Has an entry for each server with
         # an ongoing key download; the Deferred completes once the download
@@ -154,11 +132,7 @@
         req = server_name, json_object, validity_time
 
         return logcontext.make_deferred_yieldable(
-<<<<<<< HEAD
-            self.verify_json_objects_for_server([(server_name, json_object)])[0]
-=======
             self.verify_json_objects_for_server((req,))[0]
->>>>>>> df9c1005
         )
 
     def verify_json_objects_for_server(self, server_and_json):
@@ -196,13 +170,6 @@
                     )
                 )
 
-<<<<<<< HEAD
-            logger.debug("Verifying for %s with key_ids %s", server_name, key_ids)
-
-            # add the key request to the queue, but don't start it off yet.
-            verify_request = VerifyKeyRequest(
-                server_name, key_ids, json_object, defer.Deferred()
-=======
             logger.debug(
                 "Verifying for %s with key_ids %s, min_validity %i",
                 server_name,
@@ -213,7 +180,6 @@
             # add the key request to the queue, but don't start it off yet.
             verify_request = VerifyKeyRequest(
                 server_name, key_ids, json_object, validity_time
->>>>>>> df9c1005
             )
             verify_requests.append(verify_request)
 
@@ -345,58 +311,6 @@
             verify_requests (list[VerifyKeyRequest]): list of verify requests
         """
 
-<<<<<<< HEAD
-        @defer.inlineCallbacks
-        def do_iterations():
-            with Measure(self.clock, "get_server_verify_keys"):
-                # dict[str, set(str)]: keys to fetch for each server
-                missing_keys = {}
-                for verify_request in verify_requests:
-                    missing_keys.setdefault(verify_request.server_name, set()).update(
-                        verify_request.key_ids
-                    )
-
-                for f in self._key_fetchers:
-                    results = yield f.get_keys(missing_keys.items())
-
-                    # We now need to figure out which verify requests we have keys
-                    # for and which we don't
-                    missing_keys = {}
-                    requests_missing_keys = []
-                    for verify_request in verify_requests:
-                        if verify_request.deferred.called:
-                            # We've already called this deferred, which probably
-                            # means that we've already found a key for it.
-                            continue
-
-                        server_name = verify_request.server_name
-
-                        # see if any of the keys we got this time are sufficient to
-                        # complete this VerifyKeyRequest.
-                        result_keys = results.get(server_name, {})
-                        for key_id in verify_request.key_ids:
-                            fetch_key_result = result_keys.get(key_id)
-                            if fetch_key_result:
-                                with PreserveLoggingContext():
-                                    verify_request.deferred.callback(
-                                        (
-                                            server_name,
-                                            key_id,
-                                            fetch_key_result.verify_key,
-                                        )
-                                    )
-                                break
-                        else:
-                            # The else block is only reached if the loop above
-                            # doesn't break.
-                            missing_keys.setdefault(server_name, set()).update(
-                                verify_request.key_ids
-                            )
-                            requests_missing_keys.append(verify_request)
-
-                    if not missing_keys:
-                        break
-=======
         remaining_requests = set(
             (rq for rq in verify_requests if not rq.deferred.called)
         )
@@ -408,18 +322,9 @@
                     if not remaining_requests:
                         return
                     yield self._attempt_key_fetches_with_fetcher(f, remaining_requests)
->>>>>>> df9c1005
 
                 # look for any requests which weren't satisfied
                 with PreserveLoggingContext():
-<<<<<<< HEAD
-                    for verify_request in requests_missing_keys:
-                        verify_request.deferred.errback(
-                            SynapseError(
-                                401,
-                                "No key for %s with id %s"
-                                % (verify_request.server_name, verify_request.key_ids),
-=======
                     for verify_request in remaining_requests:
                         verify_request.deferred.errback(
                             SynapseError(
@@ -430,7 +335,6 @@
                                     verify_request.key_ids,
                                     verify_request.minimum_valid_until_ts,
                                 ),
->>>>>>> df9c1005
                                 Codes.UNAUTHORIZED,
                             )
                         )
@@ -447,16 +351,6 @@
 
         run_in_background(do_iterations).addErrback(on_err)
 
-<<<<<<< HEAD
-
-class KeyFetcher(object):
-    def get_keys(self, server_name_and_key_ids):
-        """
-        Args:
-            server_name_and_key_ids (iterable[Tuple[str, iterable[str]]]):
-                list of (server_name, iterable[key_id]) tuples to fetch keys for
-                Note that the iterables may be iterated more than once.
-=======
     @defer.inlineCallbacks
     def _attempt_key_fetches_with_fetcher(self, fetcher, remaining_requests):
         """Use a key fetcher to attempt to satisfy some key requests
@@ -523,7 +417,6 @@
         Args:
             keys_to_fetch (dict[str, dict[str, int]]):
                 the keys to be fetched. server_name -> key_id -> min_valid_ts
->>>>>>> df9c1005
 
         Returns:
             Deferred[dict[str, dict[str, synapse.storage.keys.FetchKeyResult|None]]]:
@@ -539,14 +432,9 @@
         self.store = hs.get_datastore()
 
     @defer.inlineCallbacks
-<<<<<<< HEAD
-    def get_keys(self, server_name_and_key_ids):
-        """see KeyFetcher.get_keys"""
-=======
     def get_keys(self, keys_to_fetch):
         """see KeyFetcher.get_keys"""
 
->>>>>>> df9c1005
         keys_to_fetch = (
             (server_name, key_id)
             for server_name, keys_for_server in keys_to_fetch.items()
@@ -567,11 +455,7 @@
 
     @defer.inlineCallbacks
     def process_v2_response(
-<<<<<<< HEAD
-        self, from_server, response_json, time_added_ms, requested_ids=[]
-=======
         self, from_server, response_json, time_added_ms
->>>>>>> df9c1005
     ):
         """Parse a 'Server Keys' structure from the result of a /key request
 
@@ -594,13 +478,6 @@
 
             time_added_ms (int): the timestamp to record in server_keys_json
 
-<<<<<<< HEAD
-            requested_ids (iterable[str]): a list of the key IDs that were requested.
-                We will store the json for these key ids as well as any that are
-                actually in the response
-
-=======
->>>>>>> df9c1005
         Returns:
             Deferred[dict[str, FetchKeyResult]]: map from key_id to result object
         """
@@ -656,14 +533,6 @@
 
         signed_key_json_bytes = encode_canonical_json(signed_key_json)
 
-<<<<<<< HEAD
-        # for reasons I don't quite understand, we store this json for the key ids we
-        # requested, as well as those we got.
-        updated_key_ids = set(requested_ids)
-        updated_key_ids.update(verify_keys)
-
-=======
->>>>>>> df9c1005
         yield logcontext.make_deferred_yieldable(
             defer.gatherResults(
                 [
@@ -676,11 +545,7 @@
                         ts_expires_ms=ts_valid_until_ms,
                         key_json_bytes=signed_key_json_bytes,
                     )
-<<<<<<< HEAD
-                    for key_id in updated_key_ids
-=======
                     for key_id in verify_keys
->>>>>>> df9c1005
                 ],
                 consumeErrors=True,
             ).addErrback(unwrapFirstError)
@@ -699,11 +564,7 @@
         self.perspective_servers = self.config.perspectives
 
     @defer.inlineCallbacks
-<<<<<<< HEAD
-    def get_keys(self, server_name_and_key_ids):
-=======
     def get_keys(self, keys_to_fetch):
->>>>>>> df9c1005
         """see KeyFetcher.get_keys"""
 
         @defer.inlineCallbacks
@@ -744,34 +605,6 @@
 
     @defer.inlineCallbacks
     def get_server_verify_key_v2_indirect(
-<<<<<<< HEAD
-        self, server_names_and_key_ids, perspective_name, perspective_keys
-    ):
-        """
-        Args:
-            server_names_and_key_ids (iterable[Tuple[str, iterable[str]]]):
-                list of (server_name, iterable[key_id]) tuples to fetch keys for
-            perspective_name (str): name of the notary server to query for the keys
-            perspective_keys (dict[str, VerifyKey]): map of key_id->key for the
-                notary server
-
-        Returns:
-            Deferred[dict[str, dict[str, synapse.storage.keys.FetchKeyResult]]]: map
-                from server_name -> key_id -> FetchKeyResult
-
-        Raises:
-            KeyLookupError if there was an error processing the entire response from
-                the server
-        """
-        logger.info(
-            "Requesting keys %s from notary server %s",
-            server_names_and_key_ids,
-            perspective_name,
-        )
-        # TODO(mark): Set the minimum_valid_until_ts to that needed by
-        # the events being validated or the current time if validating
-        # an incoming request.
-=======
         self, keys_to_fetch, perspective_name, perspective_keys
     ):
         """
@@ -798,7 +631,6 @@
             perspective_name,
         )
 
->>>>>>> df9c1005
         try:
             query_response = yield self.client.post_json(
                 destination=perspective_name,
@@ -806,12 +638,8 @@
                 data={
                     u"server_keys": {
                         server_name: {
-<<<<<<< HEAD
-                            key_id: {u"minimum_valid_until_ts": 0} for key_id in key_ids
-=======
                             key_id: {u"minimum_valid_until_ts": min_valid_ts}
                             for key_id, min_valid_ts in server_keys.items()
->>>>>>> df9c1005
                         }
                         for server_name, server_keys in keys_to_fetch.items()
                     }
@@ -869,127 +697,10 @@
         self, perspective_name, perspective_keys, response, time_added_ms
     ):
         """Parse a 'Server Keys' structure from the result of a /key/query request
-<<<<<<< HEAD
 
         Checks that the entry is correctly signed by the perspectives server, and then
         passes over to process_v2_response
 
-        Args:
-            perspective_name (str): the name of the notary server that produced this
-                result
-
-            perspective_keys (dict[str, VerifyKey]): map of key_id->key for the
-                notary server
-
-            response (dict): the json-decoded Server Keys response object
-
-            time_added_ms (int): the timestamp to record in server_keys_json
-
-        Returns:
-            Deferred[dict[str, FetchKeyResult]]: map from key_id to result object
-        """
-        if (
-            u"signatures" not in response
-            or perspective_name not in response[u"signatures"]
-        ):
-            raise KeyLookupError("Response not signed by the notary server")
-
-        verified = False
-        for key_id in response[u"signatures"][perspective_name]:
-            if key_id in perspective_keys:
-                verify_signed_json(response, perspective_name, perspective_keys[key_id])
-                verified = True
-
-        if not verified:
-            raise KeyLookupError(
-                "Response not signed with a known key: signed with: %r, known keys: %r"
-                % (
-                    list(response[u"signatures"][perspective_name].keys()),
-                    list(perspective_keys.keys()),
-                )
-            )
-
-        return self.process_v2_response(
-            perspective_name, response, time_added_ms=time_added_ms
-        )
-
-
-class ServerKeyFetcher(BaseV2KeyFetcher):
-    """KeyFetcher impl which fetches keys from the origin servers"""
-
-    def __init__(self, hs):
-        super(ServerKeyFetcher, self).__init__(hs)
-        self.clock = hs.get_clock()
-        self.client = hs.get_http_client()
-
-    @defer.inlineCallbacks
-    def get_keys(self, server_name_and_key_ids):
-        """see KeyFetcher.get_keys"""
-        results = yield logcontext.make_deferred_yieldable(
-            defer.gatherResults(
-                [
-                    run_in_background(
-                        self.get_server_verify_key_v2_direct, server_name, key_ids
-                    )
-                    for server_name, key_ids in server_name_and_key_ids
-                ],
-                consumeErrors=True,
-            ).addErrback(unwrapFirstError)
-        )
-
-        merged = {}
-        for result in results:
-            merged.update(result)
-
-        defer.returnValue(
-            {server_name: keys for server_name, keys in merged.items() if keys}
-        )
-
-    @defer.inlineCallbacks
-    def get_server_verify_key_v2_direct(self, server_name, key_ids):
-        keys = {}  # type: dict[str, FetchKeyResult]
-=======
->>>>>>> df9c1005
-
-        Checks that the entry is correctly signed by the perspectives server, and then
-        passes over to process_v2_response
-
-<<<<<<< HEAD
-            time_now_ms = self.clock.time_msec()
-            try:
-                response = yield self.client.get_json(
-                    destination=server_name,
-                    path="/_matrix/key/v2/server/"
-                    + urllib.parse.quote(requested_key_id),
-                    ignore_backoff=True,
-                )
-            except (NotRetryingDestination, RequestSendFailed) as e:
-                raise_from(KeyLookupError("Failed to connect to remote server"), e)
-            except HttpResponseException as e:
-                raise_from(KeyLookupError("Remote server returned an error"), e)
-
-            if response["server_name"] != server_name:
-                raise KeyLookupError(
-                    "Expected a response for server %r not %r"
-                    % (server_name, response["server_name"])
-                )
-
-            response_keys = yield self.process_v2_response(
-                from_server=server_name,
-                requested_ids=[requested_key_id],
-                response_json=response,
-                time_added_ms=time_now_ms,
-            )
-            yield self.store.store_server_verify_keys(
-                server_name,
-                time_now_ms,
-                ((server_name, key_id, key) for key_id, key in response_keys.items()),
-            )
-            keys.update(response_keys)
-
-        defer.returnValue({server_name: keys})
-
-=======
         Args:
             perspective_name (str): the name of the notary server that produced this
                 result
@@ -1135,7 +846,6 @@
 
         defer.returnValue(keys)
 
->>>>>>> df9c1005
 
 @defer.inlineCallbacks
 def _handle_key_deferred(verify_request):
@@ -1151,36 +861,8 @@
         SynapseError if there was a problem performing the verification
     """
     server_name = verify_request.server_name
-<<<<<<< HEAD
-    try:
-        with PreserveLoggingContext():
-            _, key_id, verify_key = yield verify_request.deferred
-    except KeyLookupError as e:
-        logger.warn(
-            "Failed to download keys for %s: %s %s",
-            server_name,
-            type(e).__name__,
-            str(e),
-        )
-        raise SynapseError(
-            502, "Error downloading keys for %s" % (server_name,), Codes.UNAUTHORIZED
-        )
-    except Exception as e:
-        logger.exception(
-            "Got Exception when downloading keys for %s: %s %s",
-            server_name,
-            type(e).__name__,
-            str(e),
-        )
-        raise SynapseError(
-            401,
-            "No key for %s with id %s" % (server_name, verify_request.key_ids),
-            Codes.UNAUTHORIZED,
-        )
-=======
     with PreserveLoggingContext():
         _, key_id, verify_key = yield verify_request.deferred
->>>>>>> df9c1005
 
     json_object = verify_request.json_object
 
