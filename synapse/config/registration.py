--- conflicted
+++ resolved
@@ -12,12 +12,6 @@
 # WITHOUT WARRANTIES OR CONDITIONS OF ANY KIND, either express or implied.
 # See the License for the specific language governing permissions and
 # limitations under the License.
-
-<<<<<<< HEAD
-from distutils.util import strtobool
-=======
-import os
->>>>>>> 3e4cdfe5
 
 from synapse.api.constants import RoomCreationPreset
 from synapse.config._base import Config, ConfigError
