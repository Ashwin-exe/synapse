--- conflicted
+++ resolved
@@ -250,40 +250,6 @@
           #  attribute_requirements:
           #    - attribute: userGroup
           #      value: "synapseUsers"
-<<<<<<< HEAD
-
-          # For use with Keycloak
-          #
-          #- idp_id: keycloak
-          #  idp_name: Keycloak
-          #  issuer: "https://127.0.0.1:8443/auth/realms/my_realm_name"
-          #  client_id: "synapse"
-          #  client_secret: "copy secret generated in Keycloak UI"
-          #  scopes: ["openid", "profile"]
-          #  attribute_requirements:
-          #    - attribute: groups
-          #      value: "admin"
-
-          # For use with Github
-          #
-          #- idp_id: github
-          #  idp_name: Github
-          #  idp_brand: github
-          #  discover: false
-          #  issuer: "https://github.com/"
-          #  client_id: "your-client-id" # TO BE FILLED
-          #  client_secret: "your-client-secret" # TO BE FILLED
-          #  authorization_endpoint: "https://github.com/login/oauth/authorize"
-          #  token_endpoint: "https://github.com/login/oauth/access_token"
-          #  userinfo_endpoint: "https://api.github.com/user"
-          #  scopes: ["read:user"]
-          #  user_mapping_provider:
-          #    config:
-          #      subject_claim: "id"
-          #      localpart_template: "{{{{ user.login }}}}"
-          #      display_name_template: "{{{{ user.name }}}}"
-=======
->>>>>>> 3a446c21
         """.format(
             mapping_provider=DEFAULT_USER_MAPPING_PROVIDER
         )
