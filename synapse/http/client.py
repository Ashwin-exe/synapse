# -*- coding: utf-8 -*-
# Copyright 2014-2016 OpenMarket Ltd
# Copyright 2018 New Vector Ltd
#
# Licensed under the Apache License, Version 2.0 (the "License");
# you may not use this file except in compliance with the License.
# You may obtain a copy of the License at
#
#     http://www.apache.org/licenses/LICENSE-2.0
#
# Unless required by applicable law or agreed to in writing, software
# distributed under the License is distributed on an "AS IS" BASIS,
# WITHOUT WARRANTIES OR CONDITIONS OF ANY KIND, either express or implied.
# See the License for the specific language governing permissions and
# limitations under the License.

import logging
from io import BytesIO

from six import text_type
from six.moves import urllib

import treq
from canonicaljson import encode_canonical_json, json
from netaddr import IPAddress
from prometheus_client import Counter
from zope.interface import implementer, provider

from OpenSSL import SSL
from OpenSSL.SSL import VERIFY_NONE
from twisted.internet import defer, protocol, ssl
from twisted.internet.interfaces import (
    IReactorPluggableNameResolver,
    IResolutionReceiver,
)
from twisted.python.failure import Failure
from twisted.web._newclient import ResponseDone
from twisted.web.client import Agent, HTTPConnectionPool, PartialDownloadError, readBody
from twisted.web.http import PotentialDataLoss
from twisted.web.http_headers import Headers

from synapse.api.errors import Codes, HttpResponseException, SynapseError
from synapse.http import (
    QuieterFileBodyProducer,
    cancelled_to_request_timed_out_error,
    redact_uri,
)
from synapse.util.async_helpers import timeout_deferred
from synapse.util.caches import CACHE_SIZE_FACTOR
from synapse.util.logcontext import make_deferred_yieldable

logger = logging.getLogger(__name__)

outgoing_requests_counter = Counter("synapse_http_client_requests", "", ["method"])
incoming_responses_counter = Counter(
    "synapse_http_client_responses", "", ["method", "code"]
)


def check_against_blacklist(ip_address, ip_whitelist, ip_blacklist):
    """
    Args:
        ip_address (netaddr.IPAddress)
        ip_whitelist (netaddr.IPSet)
        ip_blacklist (netaddr.IPSet)
    """
    if ip_address in ip_blacklist:
        if ip_whitelist is None or ip_address not in ip_whitelist:
            return True
    return False


class IPBlacklistingResolver(object):
    """
    A proxy for reactor.nameResolver which only produces non-blacklisted IP
    addresses, preventing DNS rebinding attacks on URL preview.
    """

    def __init__(self, reactor, ip_whitelist, ip_blacklist):
        """
        Args:
            reactor (twisted.internet.reactor)
            ip_whitelist (netaddr.IPSet)
            ip_blacklist (netaddr.IPSet)
        """
        self._reactor = reactor
        self._ip_whitelist = ip_whitelist
        self._ip_blacklist = ip_blacklist

    def resolveHostName(self, recv, hostname, portNumber=0):

        r = recv()
        d = defer.Deferred()
        addresses = []

        @provider(IResolutionReceiver)
        class EndpointReceiver(object):
            @staticmethod
            def resolutionBegan(resolutionInProgress):
                pass

            @staticmethod
            def addressResolved(address):
                ip_address = IPAddress(address.host)

                if check_against_blacklist(
                    ip_address, self._ip_whitelist, self._ip_blacklist
                ):
                    logger.info(
                        "Dropped %s from DNS resolution to %s" % (ip_address, hostname)
                    )
                    raise SynapseError(403, "IP address blocked by IP blacklist entry")

                addresses.append(address)

            @staticmethod
            def resolutionComplete():
                d.callback(addresses)

        self._reactor.nameResolver.resolveHostName(
            EndpointReceiver, hostname, portNumber=portNumber
        )

        def _callback(addrs):
            r.resolutionBegan(None)
            for i in addrs:
                r.addressResolved(i)
            r.resolutionComplete()

        d.addCallback(_callback)

        return r


class BlacklistingAgentWrapper(Agent):
    """
    An Agent wrapper which will prevent access to IP addresses being accessed
    directly (without an IP address lookup).
    """

    def __init__(self, agent, reactor, ip_whitelist=None, ip_blacklist=None):
        """
        Args:
            agent (twisted.web.client.Agent): The Agent to wrap.
            reactor (twisted.internet.reactor)
            ip_whitelist (netaddr.IPSet)
            ip_blacklist (netaddr.IPSet)
        """
        self._agent = agent
        self._ip_whitelist = ip_whitelist
        self._ip_blacklist = ip_blacklist

    def request(self, method, uri, headers=None, bodyProducer=None):
        h = urllib.parse.urlparse(uri.decode('ascii'))

        try:
            ip_address = IPAddress(h.hostname)

            if check_against_blacklist(
                ip_address, self._ip_whitelist, self._ip_blacklist
            ):
                logger.info(
                    "Blocking access to %s because of blacklist" % (ip_address,)
                )
                e = SynapseError(403, "IP address blocked by IP blacklist entry")
                return defer.fail(Failure(e))
        except Exception:
            # Not an IP
            pass

        return self._agent.request(
            method, uri, headers=headers, bodyProducer=bodyProducer
        )


class SimpleHttpClient(object):
    """
    A simple, no-frills HTTP client with methods that wrap up common ways of
    using HTTP in Matrix
    """

    def __init__(self, hs, treq_args={}, ip_whitelist=None, ip_blacklist=None):
        """
        Args:
            hs (synapse.server.HomeServer)
            treq_args (dict): Extra keyword arguments to be given to treq.request.
            ip_blacklist (netaddr.IPSet): The IP addresses that are blacklisted that
                we may not request.
            ip_whitelist (netaddr.IPSet): The whitelisted IP addresses, that we can
               request if it were otherwise caught in a blacklist.
        """
        self.hs = hs

        self._ip_whitelist = ip_whitelist
        self._ip_blacklist = ip_blacklist
        self._extra_treq_args = treq_args

        self.user_agent = hs.version_string
        self.clock = hs.get_clock()
        if hs.config.user_agent_suffix:
            self.user_agent = "%s %s" % (self.user_agent, hs.config.user_agent_suffix)

        self.user_agent = self.user_agent.encode('ascii')

        if self._ip_blacklist:
            real_reactor = hs.get_reactor()
            # If we have an IP blacklist, we need to use a DNS resolver which
            # filters out blacklisted IP addresses, to prevent DNS rebinding.
            nameResolver = IPBlacklistingResolver(
                real_reactor, self._ip_whitelist, self._ip_blacklist
            )

            @implementer(IReactorPluggableNameResolver)
            class Reactor(object):
                def __getattr__(_self, attr):
                    if attr == "nameResolver":
                        return nameResolver
                    else:
                        return getattr(real_reactor, attr)

            self.reactor = Reactor()
        else:
            self.reactor = hs.get_reactor()

        # the pusher makes lots of concurrent SSL connections to sygnal, and
        # tends to do so in batches, so we need to allow the pool to keep
        # lots of idle connections around.
        pool = HTTPConnectionPool(self.reactor)
        pool.maxPersistentPerHost = max((100 * CACHE_SIZE_FACTOR, 5))
        pool.cachedConnectionTimeout = 2 * 60

        # The default context factory in Twisted 14.0.0 (which we require) is
        # BrowserLikePolicyForHTTPS which will do regular cert validation
        # 'like a browser'
        self.agent = Agent(
            self.reactor,
            connectTimeout=15,
            contextFactory=self.hs.get_http_client_context_factory(),
            pool=pool,
        )

        if self._ip_blacklist:
            # If we have an IP blacklist, we then install the blacklisting Agent
            # which prevents direct access to IP addresses, that are not caught
            # by the DNS resolution.
            self.agent = BlacklistingAgentWrapper(
                self.agent,
                self.reactor,
                ip_whitelist=self._ip_whitelist,
                ip_blacklist=self._ip_blacklist,
            )

    @defer.inlineCallbacks
    def request(self, method, uri, data=None, headers=None):
        """
        Args:
            method (str): HTTP method to use.
            uri (str): URI to query.
            data (bytes): Data to send in the request body, if applicable.
            headers (t.w.http_headers.Headers): Request headers.

        Raises:
            SynapseError: If the IP is blacklisted.
        """
        # A small wrapper around self.agent.request() so we can easily attach
        # counters to it
        outgoing_requests_counter.labels(method).inc()

        # log request but strip `access_token` (AS requests for example include this)
        logger.info("Sending request %s %s", method, redact_uri(uri))

        try:
            body_producer = None
            if data is not None:
                body_producer = QuieterFileBodyProducer(BytesIO(data))

            request_deferred = treq.request(
                method,
                uri,
                agent=self.agent,
                data=body_producer,
                headers=headers,
                **self._extra_treq_args
            )
            request_deferred = timeout_deferred(
                request_deferred,
                60,
                self.hs.get_reactor(),
                cancelled_to_request_timed_out_error,
            )
            response = yield make_deferred_yieldable(request_deferred)

            incoming_responses_counter.labels(method, response.code).inc()
            logger.info(
                "Received response to %s %s: %s", method, redact_uri(uri), response.code
            )
            defer.returnValue(response)
        except Exception as e:
            incoming_responses_counter.labels(method, "ERR").inc()
            logger.info(
                "Error sending request to  %s %s: %s %s",
                method,
                redact_uri(uri),
                type(e).__name__,
                e.args[0],
            )
            raise

    @defer.inlineCallbacks
    def post_urlencoded_get_json(self, uri, args={}, headers=None):
        """
        Args:
            uri (str):
            args (dict[str, str|List[str]]): query params
            headers (dict[str, List[str]]|None): If not None, a map from
               header name to a list of values for that header

        Returns:
            Deferred[object]: parsed json

        Raises:
            HttpResponseException: On a non-2xx HTTP response.

            ValueError: if the response was not JSON
        """

        # TODO: Do we ever want to log message contents?
        logger.debug("post_urlencoded_get_json args: %s", args)

        query_bytes = urllib.parse.urlencode(encode_urlencode_args(args), True).encode(
            "utf8"
        )

        actual_headers = {
            b"Content-Type": [b"application/x-www-form-urlencoded"],
            b"User-Agent": [self.user_agent],
        }
        if headers:
            actual_headers.update(headers)

        response = yield self.request(
            "POST", uri, headers=Headers(actual_headers), data=query_bytes
        )

<<<<<<< HEAD
        body = yield make_deferred_yieldable(treq.json_content(response))

        if 200 <= response.code < 300:
            defer.returnValue(body)
=======
        body = yield make_deferred_yieldable(readBody(response))

        if 200 <= response.code < 300:
            defer.returnValue(json.loads(body))
>>>>>>> 9ffadcdb
        else:
            raise HttpResponseException(response.code, response.phrase, body)

    @defer.inlineCallbacks
    def post_json_get_json(self, uri, post_json, headers=None):
        """

        Args:
            uri (str):
            post_json (object):
            headers (dict[str, List[str]]|None): If not None, a map from
               header name to a list of values for that header

        Returns:
            Deferred[object]: parsed json

        Raises:
            HttpResponseException: On a non-2xx HTTP response.

            ValueError: if the response was not JSON
        """
        json_str = encode_canonical_json(post_json)

        logger.debug("HTTP POST %s -> %s", json_str, uri)

        actual_headers = {
            b"Content-Type": [b"application/json"],
            b"User-Agent": [self.user_agent],
        }
        if headers:
            actual_headers.update(headers)

        response = yield self.request(
            "POST", uri, headers=Headers(actual_headers), data=json_str
        )

        body = yield make_deferred_yieldable(readBody(response))

        if 200 <= response.code < 300:
            defer.returnValue(json.loads(body))
        else:
            raise HttpResponseException(response.code, response.phrase, body)

    @defer.inlineCallbacks
    def get_json(self, uri, args={}, headers=None):
        """ Gets some json from the given URI.

        Args:
            uri (str): The URI to request, not including query parameters
            args (dict): A dictionary used to create query strings, defaults to
                None.
                **Note**: The value of each key is assumed to be an iterable
                and *not* a string.
            headers (dict[str, List[str]]|None): If not None, a map from
               header name to a list of values for that header
        Returns:
            Deferred: Succeeds when we get *any* 2xx HTTP response, with the
            HTTP body as JSON.
        Raises:
            HttpResponseException On a non-2xx HTTP response.

            ValueError: if the response was not JSON
        """
        body = yield self.get_raw(uri, args, headers=headers)
        defer.returnValue(json.loads(body))

    @defer.inlineCallbacks
    def put_json(self, uri, json_body, args={}, headers=None):
        """ Puts some json to the given URI.

        Args:
            uri (str): The URI to request, not including query parameters
            json_body (dict): The JSON to put in the HTTP body,
            args (dict): A dictionary used to create query strings, defaults to
                None.
                **Note**: The value of each key is assumed to be an iterable
                and *not* a string.
            headers (dict[str, List[str]]|None): If not None, a map from
               header name to a list of values for that header
        Returns:
            Deferred: Succeeds when we get *any* 2xx HTTP response, with the
            HTTP body as JSON.
        Raises:
            HttpResponseException On a non-2xx HTTP response.

            ValueError: if the response was not JSON
        """
        if len(args):
            query_bytes = urllib.parse.urlencode(args, True)
            uri = "%s?%s" % (uri, query_bytes)

        json_str = encode_canonical_json(json_body)

        actual_headers = {
            b"Content-Type": [b"application/json"],
            b"User-Agent": [self.user_agent],
        }
        if headers:
            actual_headers.update(headers)

        response = yield self.request(
            "PUT", uri, headers=Headers(actual_headers), data=json_str
        )

        body = yield make_deferred_yieldable(readBody(response))

        if 200 <= response.code < 300:
            defer.returnValue(json.loads(body))
        else:
            raise HttpResponseException(response.code, response.phrase, body)

    @defer.inlineCallbacks
    def get_raw(self, uri, args={}, headers=None):
        """ Gets raw text from the given URI.

        Args:
            uri (str): The URI to request, not including query parameters
            args (dict): A dictionary used to create query strings, defaults to
                None.
                **Note**: The value of each key is assumed to be an iterable
                and *not* a string.
            headers (dict[str, List[str]]|None): If not None, a map from
               header name to a list of values for that header
        Returns:
            Deferred: Succeeds when we get *any* 2xx HTTP response, with the
            HTTP body at text.
        Raises:
            HttpResponseException on a non-2xx HTTP response.
        """
        if len(args):
            query_bytes = urllib.parse.urlencode(args, True)
            uri = "%s?%s" % (uri, query_bytes)

        actual_headers = {b"User-Agent": [self.user_agent]}
        if headers:
            actual_headers.update(headers)

        response = yield self.request("GET", uri, headers=Headers(actual_headers))

        body = yield make_deferred_yieldable(readBody(response))

        if 200 <= response.code < 300:
            defer.returnValue(body)
        else:
            raise HttpResponseException(response.code, response.phrase, body)

    # XXX: FIXME: This is horribly copy-pasted from matrixfederationclient.
    # The two should be factored out.

    @defer.inlineCallbacks
    def get_file(self, url, output_stream, max_size=None, headers=None):
        """GETs a file from a given URL
        Args:
            url (str): The URL to GET
            output_stream (file): File to write the response body to.
            headers (dict[str, List[str]]|None): If not None, a map from
               header name to a list of values for that header
        Returns:
            A (int,dict,string,int) tuple of the file length, dict of the response
            headers, absolute URI of the response and HTTP response code.
        """

        actual_headers = {b"User-Agent": [self.user_agent]}
        if headers:
            actual_headers.update(headers)

        response = yield self.request("GET", url, headers=Headers(actual_headers))

        resp_headers = dict(response.headers.getAllRawHeaders())

        if (
            b'Content-Length' in resp_headers
            and int(resp_headers[b'Content-Length'][0]) > max_size
        ):
            logger.warn("Requested URL is too large > %r bytes" % (self.max_size,))
            raise SynapseError(
                502,
                "Requested file is too large > %r bytes" % (self.max_size,),
                Codes.TOO_LARGE,
            )

        if response.code > 299:
            logger.warn("Got %d when downloading %s" % (response.code, url))
            raise SynapseError(502, "Got error %d" % (response.code,), Codes.UNKNOWN)

        # TODO: if our Content-Type is HTML or something, just read the first
        # N bytes into RAM rather than saving it all to disk only to read it
        # straight back in again

        try:
            length = yield make_deferred_yieldable(
                _readBodyToFile(response, output_stream, max_size)
            )
        except Exception as e:
            logger.exception("Failed to download body")
            raise SynapseError(
                502, ("Failed to download remote body: %s" % e), Codes.UNKNOWN
            )

        defer.returnValue(
            (
                length,
                resp_headers,
                response.request.absoluteURI.decode('ascii'),
                response.code,
            )
        )


# XXX: FIXME: This is horribly copy-pasted from matrixfederationclient.
# The two should be factored out.


class _ReadBodyToFileProtocol(protocol.Protocol):
    def __init__(self, stream, deferred, max_size):
        self.stream = stream
        self.deferred = deferred
        self.length = 0
        self.max_size = max_size

    def dataReceived(self, data):
        self.stream.write(data)
        self.length += len(data)
        if self.max_size is not None and self.length >= self.max_size:
            self.deferred.errback(
                SynapseError(
                    502,
                    "Requested file is too large > %r bytes" % (self.max_size,),
                    Codes.TOO_LARGE,
                )
            )
            self.deferred = defer.Deferred()
            self.transport.loseConnection()

    def connectionLost(self, reason):
        if reason.check(ResponseDone):
            self.deferred.callback(self.length)
        elif reason.check(PotentialDataLoss):
            # stolen from https://github.com/twisted/treq/pull/49/files
            # http://twistedmatrix.com/trac/ticket/4840
            self.deferred.callback(self.length)
        else:
            self.deferred.errback(reason)


# XXX: FIXME: This is horribly copy-pasted from matrixfederationclient.
# The two should be factored out.


def _readBodyToFile(response, stream, max_size):
    d = defer.Deferred()
    response.deliverBody(_ReadBodyToFileProtocol(stream, d, max_size))
    return d


class CaptchaServerHttpClient(SimpleHttpClient):
    """
    Separate HTTP client for talking to google's captcha servers
    Only slightly special because accepts partial download responses

    used only by c/s api v1
    """

    @defer.inlineCallbacks
    def post_urlencoded_get_raw(self, url, args={}):
        query_bytes = urllib.parse.urlencode(encode_urlencode_args(args), True)

        response = yield self.request(
            "POST",
            url,
            data=query_bytes,
            headers=Headers(
                {
                    b"Content-Type": [b"application/x-www-form-urlencoded"],
                    b"User-Agent": [self.user_agent],
                }
            ),
        )

        try:
            body = yield make_deferred_yieldable(readBody(response))
            defer.returnValue(body)
        except PartialDownloadError as e:
            # twisted dislikes google's response, no content length.
            defer.returnValue(e.response)


def encode_urlencode_args(args):
    return {k: encode_urlencode_arg(v) for k, v in args.items()}


def encode_urlencode_arg(arg):
    if isinstance(arg, text_type):
        return arg.encode('utf-8')
    elif isinstance(arg, list):
        return [encode_urlencode_arg(i) for i in arg]
    else:
        return arg


def _print_ex(e):
    if hasattr(e, "reasons") and e.reasons:
        for ex in e.reasons:
            _print_ex(ex)
    else:
        logger.exception(e)


class InsecureInterceptableContextFactory(ssl.ContextFactory):
    """
    Factory for PyOpenSSL SSL contexts which accepts any certificate for any domain.

    Do not use this since it allows an attacker to intercept your communications.
    """

    def __init__(self):
        self._context = SSL.Context(SSL.SSLv23_METHOD)
        self._context.set_verify(VERIFY_NONE, lambda *_: None)

    def getContext(self, hostname=None, port=None):
        return self._context

    def creatorForNetloc(self, hostname, port):
        return self<|MERGE_RESOLUTION|>--- conflicted
+++ resolved
@@ -342,17 +342,10 @@
             "POST", uri, headers=Headers(actual_headers), data=query_bytes
         )
 
-<<<<<<< HEAD
-        body = yield make_deferred_yieldable(treq.json_content(response))
-
-        if 200 <= response.code < 300:
-            defer.returnValue(body)
-=======
         body = yield make_deferred_yieldable(readBody(response))
 
         if 200 <= response.code < 300:
             defer.returnValue(json.loads(body))
->>>>>>> 9ffadcdb
         else:
             raise HttpResponseException(response.code, response.phrase, body)
 
