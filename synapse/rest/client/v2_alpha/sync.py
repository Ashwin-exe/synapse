--- conflicted
+++ resolved
@@ -91,12 +91,9 @@
         self._event_serializer = hs.get_event_client_serializer()
 
     async def on_GET(self, request: SynapseRequest) -> Tuple[int, JsonDict]:
-<<<<<<< HEAD
-=======
         # This will always be set by the time Twisted calls us.
         assert request.args is not None
 
->>>>>>> 3a446c21
         if b"from" in request.args:
             # /events used to use 'from', but /sync uses 'since'.
             # Lets be helpful and whine if we see a 'from'.
