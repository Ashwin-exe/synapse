--- conflicted
+++ resolved
@@ -53,24 +53,6 @@
                 ],
                 # as per MSC1497:
                 "unstable_features": {
-<<<<<<< HEAD
-                    # as per MSC2190, as amended by MSC2264
-                    # to be removed in r0.6.0
-                    # "m.id_access_token": True,
-                    # Advertise to clients that they need not include an `id_server`
-                    # parameter during registration or password reset, as Synapse now decides
-                    # itself which identity server to use (or none at all).
-                    #
-                    # This is also used by a client when they wish to bind a 3PID to their
-                    # account, but not bind it to an identity server, the endpoint for which
-                    # also requires `id_server`. If the homeserver is handling 3PID
-                    # verification itself, there is no need to ask the user for `id_server` to
-                    # be supplied.
-                    # "m.require_identity_server": False,
-                    # as per MSC2290
-                    # "m.separate_add_and_bind": True,
-=======
->>>>>>> 3b3f327a
                     # Implements support for label-based filtering as described in
                     # MSC2326.
                     "org.matrix.label_based_filtering": True,
