# -*- coding: utf-8 -*-
# Copyright 2016 OpenMarket Ltd
#
# Licensed under the Apache License, Version 2.0 (the "License");
# you may not use this file except in compliance with the License.
# You may obtain a copy of the License at
#
#     http://www.apache.org/licenses/LICENSE-2.0
#
# Unless required by applicable law or agreed to in writing, software
# distributed under the License is distributed on an "AS IS" BASIS,
# WITHOUT WARRANTIES OR CONDITIONS OF ANY KIND, either express or implied.
# See the License for the specific language governing permissions and
# limitations under the License.

import datetime
import errno
import fnmatch
import itertools
import logging
import os
import re
import shutil
import sys
import traceback

import six
from six import string_types
from six.moves import urllib_parse as urlparse

from canonicaljson import json

from twisted.internet import defer
from twisted.internet.error import DNSLookupError

from synapse.api.errors import Codes, SynapseError
from synapse.http.client import SimpleHttpClient
from synapse.http.server import (
    DirectServeResource,
    respond_with_json,
    respond_with_json_bytes,
    wrap_json_request_handler,
)
from synapse.http.servlet import parse_integer, parse_string
from synapse.logging.context import make_deferred_yieldable, run_in_background
from synapse.metrics.background_process_metrics import run_as_background_process
from synapse.rest.media.v1._base import get_filename_from_headers
from synapse.util.async_helpers import ObservableDeferred
from synapse.util.caches.expiringcache import ExpiringCache
from synapse.util.stringutils import random_string

from ._base import FileInfo

logger = logging.getLogger(__name__)

_charset_match = re.compile(br"<\s*meta[^>]*charset\s*=\s*([a-z0-9-]+)", flags=re.I)
_content_type_match = re.compile(r'.*; *charset="?(.*?)"?(;|$)', flags=re.I)

OG_TAG_NAME_MAXLEN = 50
OG_TAG_VALUE_MAXLEN = 1000


class PreviewUrlResource(DirectServeResource):
    isLeaf = True

    def __init__(self, hs, media_repo, media_storage):
        super().__init__()

        self.auth = hs.get_auth()
        self.clock = hs.get_clock()
        self.filepaths = media_repo.filepaths
        self.max_spider_size = hs.config.max_spider_size
        self.server_name = hs.hostname
        self.store = hs.get_datastore()
        self.client = SimpleHttpClient(
            hs,
            treq_args={"browser_like_redirects": True},
            ip_whitelist=hs.config.url_preview_ip_range_whitelist,
            ip_blacklist=hs.config.url_preview_ip_range_blacklist,
        )
        self.media_repo = media_repo
        self.primary_base_path = media_repo.primary_base_path
        self.media_storage = media_storage

        self.url_preview_url_blacklist = hs.config.url_preview_url_blacklist

        # memory cache mapping urls to an ObservableDeferred returning
        # JSON-encoded OG metadata
        self._cache = ExpiringCache(
            cache_name="url_previews",
            clock=self.clock,
            # don't spider URLs more often than once an hour
            expiry_ms=60 * 60 * 1000,
        )

        self._cleaner_loop = self.clock.looping_call(
            self._start_expire_url_cache_data, 10 * 1000
        )

    def render_OPTIONS(self, request):
        request.setHeader(b"Allow", b"OPTIONS, GET")
        return respond_with_json(request, 200, {}, send_cors=True)

    @wrap_json_request_handler
    async def _async_render_GET(self, request):

        # XXX: if get_user_by_req fails, what should we do in an async render?
        requester = await self.auth.get_user_by_req(request)
        url = parse_string(request, "url")
        if b"ts" in request.args:
            ts = parse_integer(request, "ts")
        else:
            ts = self.clock.time_msec()

        # XXX: we could move this into _do_preview if we wanted.
        url_tuple = urlparse.urlsplit(url)
        for entry in self.url_preview_url_blacklist:
            match = True
            for attrib in entry:
                pattern = entry[attrib]
                value = getattr(url_tuple, attrib)
                logger.debug(
                    "Matching attrib '%s' with value '%s' against" " pattern '%s'",
                    attrib,
                    value,
                    pattern,
                )

                if value is None:
                    match = False
                    continue

                if pattern.startswith("^"):
                    if not re.match(pattern, getattr(url_tuple, attrib)):
                        match = False
                        continue
                else:
                    if not fnmatch.fnmatch(getattr(url_tuple, attrib), pattern):
                        match = False
                        continue
            if match:
                logger.warn("URL %s blocked by url_blacklist entry %s", url, entry)
                raise SynapseError(
                    403, "URL blocked by url pattern blacklist entry", Codes.UNKNOWN
                )

        # the in-memory cache:
        # * ensures that only one request is active at a time
        # * takes load off the DB for the thundering herds
        # * also caches any failures (unlike the DB) so we don't keep
        #    requesting the same endpoint

        observable = self._cache.get(url)

        if not observable:
            download = run_in_background(self._do_preview, url, requester.user, ts)
            observable = ObservableDeferred(download, consumeErrors=True)
            self._cache[url] = observable
        else:
            logger.info("Returning cached response")

        og = await make_deferred_yieldable(defer.maybeDeferred(observable.observe))
        respond_with_json_bytes(request, 200, og, send_cors=True)

    @defer.inlineCallbacks
    def _do_preview(self, url, user, ts):
        """Check the db, and download the URL and build a preview

        Args:
            url (str):
            user (str):
            ts (int):

        Returns:
            Deferred[bytes]: json-encoded og data
        """
        # check the URL cache in the DB (which will also provide us with
        # historical previews, if we have any)
        cache_result = yield self.store.get_url_cache(url, ts)
        if (
            cache_result
            and cache_result["expires_ts"] > ts
            and cache_result["response_code"] / 100 == 2
        ):
            # It may be stored as text in the database, not as bytes (such as
            # PostgreSQL). If so, encode it back before handing it on.
            og = cache_result["og"]
            if isinstance(og, six.text_type):
                og = og.encode("utf8")
            return og

        media_info = yield self._download_url(url, user)

        logger.debug("got media_info of '%s'", media_info)

        if _is_media(media_info["media_type"]):
            file_id = media_info["filesystem_id"]
            dims = yield self.media_repo._generate_thumbnails(
                None, file_id, file_id, media_info["media_type"], url_cache=True
            )

            og = {
                "og:description": media_info["download_name"],
                "og:image": "mxc://%s/%s"
                % (self.server_name, media_info["filesystem_id"]),
                "og:image:type": media_info["media_type"],
                "matrix:image:size": media_info["media_length"],
            }

            if dims:
                og["og:image:width"] = dims["width"]
                og["og:image:height"] = dims["height"]
            else:
                logger.warn("Couldn't get dims for %s" % url)

            # define our OG response for this media
        elif _is_html(media_info["media_type"]):
            # TODO: somehow stop a big HTML tree from exploding synapse's RAM

            with open(media_info["filename"], "rb") as file:
                body = file.read()

            encoding = None

            # Let's try and figure out if it has an encoding set in a meta tag.
            # Limit it to the first 1kb, since it ought to be in the meta tags
            # at the top.
            match = _charset_match.search(body[:1000])

            # If we find a match, it should take precedence over the
            # Content-Type header, so set it here.
            if match:
                encoding = match.group(1).decode("ascii")

            # If we don't find a match, we'll look at the HTTP Content-Type, and
            # if that doesn't exist, we'll fall back to UTF-8.
            if not encoding:
                match = _content_type_match.match(media_info["media_type"])
                encoding = match.group(1) if match else "utf-8"

            og = decode_and_calc_og(body, media_info["uri"], encoding)

            # pre-cache the image for posterity
            # FIXME: it might be cleaner to use the same flow as the main /preview_url
            # request itself and benefit from the same caching etc.  But for now we
            # just rely on the caching on the master request to speed things up.
            if "og:image" in og and og["og:image"]:
                image_info = yield self._download_url(
                    _rebase_url(og["og:image"], media_info["uri"]), user
                )

                if _is_media(image_info["media_type"]):
                    # TODO: make sure we don't choke on white-on-transparent images
                    file_id = image_info["filesystem_id"]
                    dims = yield self.media_repo._generate_thumbnails(
                        None, file_id, file_id, image_info["media_type"], url_cache=True
                    )
                    if dims:
                        og["og:image:width"] = dims["width"]
                        og["og:image:height"] = dims["height"]
                    else:
                        logger.warn("Couldn't get dims for %s", og["og:image"])

                    og["og:image"] = "mxc://%s/%s" % (
                        self.server_name,
                        image_info["filesystem_id"],
                    )
                    og["og:image:type"] = image_info["media_type"]
                    og["matrix:image:size"] = image_info["media_length"]
                else:
                    del og["og:image"]
        else:
            logger.warn("Failed to find any OG data in %s", url)
            og = {}

<<<<<<< HEAD
        logger.debug("Calculated OG for %s as %s", url, og)
=======
        # filter out any stupidly long values
        keys_to_remove = []
        for k, v in og.items():
            # values can be numeric as well as strings, hence the cast to str
            if len(k) > OG_TAG_NAME_MAXLEN or len(str(v)) > OG_TAG_VALUE_MAXLEN:
                logger.warning(
                    "Pruning overlong tag %s from OG data", k[:OG_TAG_NAME_MAXLEN]
                )
                keys_to_remove.append(k)
        for k in keys_to_remove:
            del og[k]

        logger.debug("Calculated OG for %s as %s" % (url, og))
>>>>>>> 81d49cbb

        jsonog = json.dumps(og)

        # store OG in history-aware DB cache
        yield self.store.store_url_cache(
            url,
            media_info["response_code"],
            media_info["etag"],
            media_info["expires"] + media_info["created_ts"],
            jsonog,
            media_info["filesystem_id"],
            media_info["created_ts"],
        )

        return jsonog.encode("utf8")

    @defer.inlineCallbacks
    def _download_url(self, url, user):
        # TODO: we should probably honour robots.txt... except in practice
        # we're most likely being explicitly triggered by a human rather than a
        # bot, so are we really a robot?

        file_id = datetime.date.today().isoformat() + "_" + random_string(16)

        file_info = FileInfo(server_name=None, file_id=file_id, url_cache=True)

        with self.media_storage.store_into_file(file_info) as (f, fname, finish):
            try:
                logger.debug("Trying to get url '%s'", url)
                length, headers, uri, code = yield self.client.get_file(
                    url, output_stream=f, max_size=self.max_spider_size
                )
            except SynapseError:
                # Pass SynapseErrors through directly, so that the servlet
                # handler will return a SynapseError to the client instead of
                # blank data or a 500.
                raise
            except DNSLookupError:
                # DNS lookup returned no results
                # Note: This will also be the case if one of the resolved IP
                # addresses is blacklisted
                raise SynapseError(
                    502,
                    "DNS resolution failure during URL preview generation",
                    Codes.UNKNOWN,
                )
            except Exception as e:
                # FIXME: pass through 404s and other error messages nicely
                logger.warn("Error downloading %s: %r", url, e)

                raise SynapseError(
                    500,
                    "Failed to download content: %s"
                    % (traceback.format_exception_only(sys.exc_info()[0], e),),
                    Codes.UNKNOWN,
                )
            yield finish()

        try:
            if b"Content-Type" in headers:
                media_type = headers[b"Content-Type"][0].decode("ascii")
            else:
                media_type = "application/octet-stream"
            time_now_ms = self.clock.time_msec()

            download_name = get_filename_from_headers(headers)

            yield self.store.store_local_media(
                media_id=file_id,
                media_type=media_type,
                time_now_ms=self.clock.time_msec(),
                upload_name=download_name,
                media_length=length,
                user_id=user,
                url_cache=url,
            )

        except Exception as e:
            logger.error("Error handling downloaded %s: %r", url, e)
            # TODO: we really ought to delete the downloaded file in this
            # case, since we won't have recorded it in the db, and will
            # therefore not expire it.
            raise

        return {
            "media_type": media_type,
            "media_length": length,
            "download_name": download_name,
            "created_ts": time_now_ms,
            "filesystem_id": file_id,
            "filename": fname,
            "uri": uri,
            "response_code": code,
            # FIXME: we should calculate a proper expiration based on the
            # Cache-Control and Expire headers.  But for now, assume 1 hour.
            "expires": 60 * 60 * 1000,
            "etag": headers["ETag"][0] if "ETag" in headers else None,
        }

    def _start_expire_url_cache_data(self):
        return run_as_background_process(
            "expire_url_cache_data", self._expire_url_cache_data
        )

    @defer.inlineCallbacks
    def _expire_url_cache_data(self):
        """Clean up expired url cache content, media and thumbnails.
        """
        # TODO: Delete from backup media store

        now = self.clock.time_msec()

        logger.info("Running url preview cache expiry")

        if not (yield self.store.has_completed_background_updates()):
            logger.info("Still running DB updates; skipping expiry")
            return

        # First we delete expired url cache entries
        media_ids = yield self.store.get_expired_url_cache(now)

        removed_media = []
        for media_id in media_ids:
            fname = self.filepaths.url_cache_filepath(media_id)
            try:
                os.remove(fname)
            except OSError as e:
                # If the path doesn't exist, meh
                if e.errno != errno.ENOENT:
                    logger.warn("Failed to remove media: %r: %s", media_id, e)
                    continue

            removed_media.append(media_id)

            try:
                dirs = self.filepaths.url_cache_filepath_dirs_to_delete(media_id)
                for dir in dirs:
                    os.rmdir(dir)
            except Exception:
                pass

        yield self.store.delete_url_cache(removed_media)

        if removed_media:
            logger.info("Deleted %d entries from url cache", len(removed_media))

        # Now we delete old images associated with the url cache.
        # These may be cached for a bit on the client (i.e., they
        # may have a room open with a preview url thing open).
        # So we wait a couple of days before deleting, just in case.
        expire_before = now - 2 * 24 * 60 * 60 * 1000
        media_ids = yield self.store.get_url_cache_media_before(expire_before)

        removed_media = []
        for media_id in media_ids:
            fname = self.filepaths.url_cache_filepath(media_id)
            try:
                os.remove(fname)
            except OSError as e:
                # If the path doesn't exist, meh
                if e.errno != errno.ENOENT:
                    logger.warn("Failed to remove media: %r: %s", media_id, e)
                    continue

            try:
                dirs = self.filepaths.url_cache_filepath_dirs_to_delete(media_id)
                for dir in dirs:
                    os.rmdir(dir)
            except Exception:
                pass

            thumbnail_dir = self.filepaths.url_cache_thumbnail_directory(media_id)
            try:
                shutil.rmtree(thumbnail_dir)
            except OSError as e:
                # If the path doesn't exist, meh
                if e.errno != errno.ENOENT:
                    logger.warn("Failed to remove media: %r: %s", media_id, e)
                    continue

            removed_media.append(media_id)

            try:
                dirs = self.filepaths.url_cache_thumbnail_dirs_to_delete(media_id)
                for dir in dirs:
                    os.rmdir(dir)
            except Exception:
                pass

        yield self.store.delete_url_cache_media(removed_media)

        logger.info("Deleted %d media from url cache", len(removed_media))


def decode_and_calc_og(body, media_uri, request_encoding=None):
    from lxml import etree

    try:
        parser = etree.HTMLParser(recover=True, encoding=request_encoding)
        tree = etree.fromstring(body, parser)
        og = _calc_og(tree, media_uri)
    except UnicodeDecodeError:
        # blindly try decoding the body as utf-8, which seems to fix
        # the charset mismatches on https://google.com
        parser = etree.HTMLParser(recover=True, encoding=request_encoding)
        tree = etree.fromstring(body.decode("utf-8", "ignore"), parser)
        og = _calc_og(tree, media_uri)

    return og


def _calc_og(tree, media_uri):
    # suck our tree into lxml and define our OG response.

    # if we see any image URLs in the OG response, then spider them
    # (although the client could choose to do this by asking for previews of those
    # URLs to avoid DoSing the server)

    # "og:type"         : "video",
    # "og:url"          : "https://www.youtube.com/watch?v=LXDBoHyjmtw",
    # "og:site_name"    : "YouTube",
    # "og:video:type"   : "application/x-shockwave-flash",
    # "og:description"  : "Fun stuff happening here",
    # "og:title"        : "RemoteJam - Matrix team hack for Disrupt Europe Hackathon",
    # "og:image"        : "https://i.ytimg.com/vi/LXDBoHyjmtw/maxresdefault.jpg",
    # "og:video:url"    : "http://www.youtube.com/v/LXDBoHyjmtw?version=3&autohide=1",
    # "og:video:width"  : "1280"
    # "og:video:height" : "720",
    # "og:video:secure_url": "https://www.youtube.com/v/LXDBoHyjmtw?version=3",

    og = {}
    for tag in tree.xpath("//*/meta[starts-with(@property, 'og:')]"):
        if "content" in tag.attrib:
            # if we've got more than 50 tags, someone is taking the piss
            if len(og) >= 50:
                logger.warning("Skipping OG for page with too many 'og:' tags")
                return {}
            og[tag.attrib["property"]] = tag.attrib["content"]

    # TODO: grab article: meta tags too, e.g.:

    # "article:publisher" : "https://www.facebook.com/thethudonline" />
    # "article:author" content="https://www.facebook.com/thethudonline" />
    # "article:tag" content="baby" />
    # "article:section" content="Breaking News" />
    # "article:published_time" content="2016-03-31T19:58:24+00:00" />
    # "article:modified_time" content="2016-04-01T18:31:53+00:00" />

    if "og:title" not in og:
        # do some basic spidering of the HTML
        title = tree.xpath("(//title)[1] | (//h1)[1] | (//h2)[1] | (//h3)[1]")
        if title and title[0].text is not None:
            og["og:title"] = title[0].text.strip()
        else:
            og["og:title"] = None

    if "og:image" not in og:
        # TODO: extract a favicon failing all else
        meta_image = tree.xpath(
            "//*/meta[translate(@itemprop, 'IMAGE', 'image')='image']/@content"
        )
        if meta_image:
            og["og:image"] = _rebase_url(meta_image[0], media_uri)
        else:
            # TODO: consider inlined CSS styles as well as width & height attribs
            images = tree.xpath("//img[@src][number(@width)>10][number(@height)>10]")
            images = sorted(
                images,
                key=lambda i: (
                    -1 * float(i.attrib["width"]) * float(i.attrib["height"])
                ),
            )
            if not images:
                images = tree.xpath("//img[@src]")
            if images:
                og["og:image"] = images[0].attrib["src"]

    if "og:description" not in og:
        meta_description = tree.xpath(
            "//*/meta"
            "[translate(@name, 'DESCRIPTION', 'description')='description']"
            "/@content"
        )
        if meta_description:
            og["og:description"] = meta_description[0]
        else:
            # grab any text nodes which are inside the <body/> tag...
            # unless they are within an HTML5 semantic markup tag...
            # <header/>, <nav/>, <aside/>, <footer/>
            # ...or if they are within a <script/> or <style/> tag.
            # This is a very very very coarse approximation to a plain text
            # render of the page.

            # We don't just use XPATH here as that is slow on some machines.

            from lxml import etree

            TAGS_TO_REMOVE = (
                "header",
                "nav",
                "aside",
                "footer",
                "script",
                "noscript",
                "style",
                etree.Comment,
            )

            # Split all the text nodes into paragraphs (by splitting on new
            # lines)
            text_nodes = (
                re.sub(r"\s+", "\n", el).strip()
                for el in _iterate_over_text(tree.find("body"), *TAGS_TO_REMOVE)
            )
            og["og:description"] = summarize_paragraphs(text_nodes)
    else:
        og["og:description"] = summarize_paragraphs([og["og:description"]])

    # TODO: delete the url downloads to stop diskfilling,
    # as we only ever cared about its OG
    return og


def _iterate_over_text(tree, *tags_to_ignore):
    """Iterate over the tree returning text nodes in a depth first fashion,
    skipping text nodes inside certain tags.
    """
    # This is basically a stack that we extend using itertools.chain.
    # This will either consist of an element to iterate over *or* a string
    # to be returned.
    elements = iter([tree])
    while True:
        el = next(elements, None)
        if el is None:
            return

        if isinstance(el, string_types):
            yield el
        elif el.tag not in tags_to_ignore:
            # el.text is the text before the first child, so we can immediately
            # return it if the text exists.
            if el.text:
                yield el.text

            # We add to the stack all the elements children, interspersed with
            # each child's tail text (if it exists). The tail text of a node
            # is text that comes *after* the node, so we always include it even
            # if we ignore the child node.
            elements = itertools.chain(
                itertools.chain.from_iterable(  # Basically a flatmap
                    [child, child.tail] if child.tail else [child]
                    for child in el.iterchildren()
                ),
                elements,
            )


def _rebase_url(url, base):
    base = list(urlparse.urlparse(base))
    url = list(urlparse.urlparse(url))
    if not url[0]:  # fix up schema
        url[0] = base[0] or "http"
    if not url[1]:  # fix up hostname
        url[1] = base[1]
        if not url[2].startswith("/"):
            url[2] = re.sub(r"/[^/]+$", "/", base[2]) + url[2]
    return urlparse.urlunparse(url)


def _is_media(content_type):
    if content_type.lower().startswith("image/"):
        return True


def _is_html(content_type):
    content_type = content_type.lower()
    if content_type.startswith("text/html") or content_type.startswith(
        "application/xhtml"
    ):
        return True


def summarize_paragraphs(text_nodes, min_size=200, max_size=500):
    # Try to get a summary of between 200 and 500 words, respecting
    # first paragraph and then word boundaries.
    # TODO: Respect sentences?

    description = ""

    # Keep adding paragraphs until we get to the MIN_SIZE.
    for text_node in text_nodes:
        if len(description) < min_size:
            text_node = re.sub(r"[\t \r\n]+", " ", text_node)
            description += text_node + "\n\n"
        else:
            break

    description = description.strip()
    description = re.sub(r"[\t ]+", " ", description)
    description = re.sub(r"[\t \r\n]*[\r\n]+", "\n\n", description)

    # If the concatenation of paragraphs to get above MIN_SIZE
    # took us over MAX_SIZE, then we need to truncate mid paragraph
    if len(description) > max_size:
        new_desc = ""

        # This splits the paragraph into words, but keeping the
        # (preceeding) whitespace intact so we can easily concat
        # words back together.
        for match in re.finditer(r"\s*\S+", description):
            word = match.group()

            # Keep adding words while the total length is less than
            # MAX_SIZE.
            if len(word) + len(new_desc) < max_size:
                new_desc += word
            else:
                # At this point the next word *will* take us over
                # MAX_SIZE, but we also want to ensure that its not
                # a huge word. If it is add it anyway and we'll
                # truncate later.
                if len(new_desc) < min_size:
                    new_desc += word
                break

        # Double check that we're not over the limit
        if len(new_desc) > max_size:
            new_desc = new_desc[:max_size]

        # We always add an ellipsis because at the very least
        # we chopped mid paragraph.
        description = new_desc.strip() + "…"
    return description if description else None<|MERGE_RESOLUTION|>--- conflicted
+++ resolved
@@ -273,9 +273,6 @@
             logger.warn("Failed to find any OG data in %s", url)
             og = {}
 
-<<<<<<< HEAD
-        logger.debug("Calculated OG for %s as %s", url, og)
-=======
         # filter out any stupidly long values
         keys_to_remove = []
         for k, v in og.items():
@@ -288,8 +285,7 @@
         for k in keys_to_remove:
             del og[k]
 
-        logger.debug("Calculated OG for %s as %s" % (url, og))
->>>>>>> 81d49cbb
+        logger.debug("Calculated OG for %s as %s", url, og)
 
         jsonog = json.dumps(og)
 
