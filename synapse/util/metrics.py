# Copyright 2016 OpenMarket Ltd
#
# Licensed under the Apache License, Version 2.0 (the "License");
# you may not use this file except in compliance with the License.
# You may obtain a copy of the License at
#
#     http://www.apache.org/licenses/LICENSE-2.0
#
# Unless required by applicable law or agreed to in writing, software
# distributed under the License is distributed on an "AS IS" BASIS,
# WITHOUT WARRANTIES OR CONDITIONS OF ANY KIND, either express or implied.
# See the License for the specific language governing permissions and
# limitations under the License.

import logging
from functools import wraps
from types import TracebackType
from typing import Any, Callable, Optional, Type, TypeVar, cast

from prometheus_client import Counter
from typing_extensions import Protocol

from synapse.logging.context import (
    ContextResourceUsage,
    LoggingContext,
    current_context,
)
from synapse.metrics import InFlightGauge
from synapse.util import Clock

logger = logging.getLogger(__name__)

block_counter = Counter("synapse_util_metrics_block_count", "", ["block_name"])

block_timer = Counter("synapse_util_metrics_block_time_seconds", "", ["block_name"])

block_ru_utime = Counter(
    "synapse_util_metrics_block_ru_utime_seconds", "", ["block_name"]
)

block_ru_stime = Counter(
    "synapse_util_metrics_block_ru_stime_seconds", "", ["block_name"]
)

block_db_txn_count = Counter(
    "synapse_util_metrics_block_db_txn_count", "", ["block_name"]
)

# seconds spent waiting for db txns, excluding scheduling time, in this block
block_db_txn_duration = Counter(
    "synapse_util_metrics_block_db_txn_duration_seconds", "", ["block_name"]
)

# seconds spent waiting for a db connection, in this block
block_db_sched_duration = Counter(
    "synapse_util_metrics_block_db_sched_duration_seconds", "", ["block_name"]
)


class InFlightBlockMetrics(Protocol):
    real_time_max: float
    real_time_sum: float


# Tracks the number of blocks currently active
in_flight = InFlightGauge[InFlightBlockMetrics](
    "synapse_util_metrics_block_in_flight",
    "",
    labels=["block_name"],
    sub_metrics=["real_time_max", "real_time_sum"],
)

T = TypeVar("T", bound=Callable[..., Any])


class HasClock(Protocol):
    clock: Clock


def measure_func(name: Optional[str] = None) -> Callable[[T], T]:
    """
    Used to decorate an async function with a `Measure` context manager.

    Usage:

    @measure_func()
    async def foo(...):
        ...

    Which is analogous to:

    async def foo(...):
        with Measure(...):
            ...

    """

    def wrapper(func: T) -> T:
        block_name = func.__name__ if name is None else name

        @wraps(func)
        async def measured_func(self: HasClock, *args: Any, **kwargs: Any) -> Any:
            with Measure(self.clock, block_name):
                r = await func(self, *args, **kwargs)
            return r

        return cast(T, measured_func)

    return wrapper


class Measure:
    __slots__ = [
        "clock",
        "name",
        "_logging_context",
        "start",
    ]

    def __init__(self, clock: Clock, name: str) -> None:
        """
        Args:
            clock: An object with a "time()" method, which returns the current
                time in seconds.
            name: The name of the metric to report.
        """
        self.clock = clock
        self.name = name
        curr_context = current_context()
        if not curr_context:
            logger.warning(
                "Starting metrics collection %r from sentinel context: metrics will be lost",
                name,
            )
            parent_context = None
        else:
            assert isinstance(curr_context, LoggingContext)
            parent_context = curr_context
        self._logging_context = LoggingContext(str(curr_context), parent_context)
        self.start: Optional[float] = None

    def __enter__(self) -> "Measure":
        if self.start is not None:
            raise RuntimeError("Measure() objects cannot be re-used")

        self.start = self.clock.time()
        self._logging_context.__enter__()
        in_flight.register((self.name,), self._update_in_flight)

        logger.debug("Entering block %s", self.name)

        return self

    def __exit__(
        self,
        exc_type: Optional[Type[BaseException]],
        exc_val: Optional[BaseException],
        exc_tb: Optional[TracebackType],
    ) -> None:
        if self.start is None:
            raise RuntimeError("Measure() block exited without being entered")

        logger.debug("Exiting block %s", self.name)

        duration = self.clock.time() - self.start
        usage = self.get_resource_usage()

        in_flight.unregister((self.name,), self._update_in_flight)
        self._logging_context.__exit__(exc_type, exc_val, exc_tb)

        try:
            block_counter.labels(self.name).inc()
            block_timer.labels(self.name).inc(duration)
            block_ru_utime.labels(self.name).inc(usage.ru_utime)
            block_ru_stime.labels(self.name).inc(usage.ru_stime)
            block_db_txn_count.labels(self.name).inc(usage.db_txn_count)
            block_db_txn_duration.labels(self.name).inc(usage.db_txn_duration_sec)
            block_db_sched_duration.labels(self.name).inc(usage.db_sched_duration_sec)
        except ValueError:
            logger.warning("Failed to save metrics! Usage: %s", usage)

    def get_resource_usage(self) -> ContextResourceUsage:
        """Get the resources used within this Measure block

        If the Measure block is still active, returns the resource usage so far.
        """
        return self._logging_context.get_resource_usage()

<<<<<<< HEAD
    def _update_in_flight(self, metrics: InFlightBlockMetrics):
=======
    def _update_in_flight(self, metrics) -> None:
>>>>>>> a18c5685
        """Gets called when processing in flight metrics"""
        assert self.start is not None
        duration = self.clock.time() - self.start

        metrics.real_time_max = max(metrics.real_time_max, duration)
        metrics.real_time_sum += duration

        # TODO: Add other in flight metrics.<|MERGE_RESOLUTION|>--- conflicted
+++ resolved
@@ -186,11 +186,7 @@
         """
         return self._logging_context.get_resource_usage()
 
-<<<<<<< HEAD
-    def _update_in_flight(self, metrics: InFlightBlockMetrics):
-=======
-    def _update_in_flight(self, metrics) -> None:
->>>>>>> a18c5685
+    def _update_in_flight(self, metrics: InFlightBlockMetrics) -> None:
         """Gets called when processing in flight metrics"""
         assert self.start is not None
         duration = self.clock.time() - self.start
