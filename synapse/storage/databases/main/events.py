# Copyright 2014-2016 OpenMarket Ltd
# Copyright 2018-2019 New Vector Ltd
# Copyright 2019 The Matrix.org Foundation C.I.C.
#
# Licensed under the Apache License, Version 2.0 (the "License");
# you may not use this file except in compliance with the License.
# You may obtain a copy of the License at
#
#     http://www.apache.org/licenses/LICENSE-2.0
#
# Unless required by applicable law or agreed to in writing, software
# distributed under the License is distributed on an "AS IS" BASIS,
# WITHOUT WARRANTIES OR CONDITIONS OF ANY KIND, either express or implied.
# See the License for the specific language governing permissions and
# limitations under the License.
import itertools
import logging
from collections import OrderedDict, namedtuple
from typing import (
    TYPE_CHECKING,
    Any,
    Dict,
    Generator,
    Iterable,
    List,
    Optional,
    Set,
    Tuple,
)

import attr
from prometheus_client import Counter

import synapse.metrics
from synapse.api.constants import EventContentFields, EventTypes, RelationTypes
from synapse.api.room_versions import RoomVersions
from synapse.crypto.event_signing import compute_event_reference_hash
from synapse.events import EventBase  # noqa: F401
from synapse.events.snapshot import EventContext  # noqa: F401
from synapse.logging.utils import log_function
from synapse.storage._base import db_to_json, make_in_list_sql_clause
from synapse.storage.database import DatabasePool, LoggingTransaction
from synapse.storage.databases.main.search import SearchEntry
from synapse.storage.types import Connection
from synapse.storage.util.id_generators import MultiWriterIdGenerator
from synapse.storage.util.sequence import SequenceGenerator
from synapse.types import StateMap, get_domain_from_id
from synapse.util import json_encoder
from synapse.util.iterutils import batch_iter, sorted_topologically

if TYPE_CHECKING:
    from synapse.server import HomeServer
    from synapse.storage.databases.main import DataStore


logger = logging.getLogger(__name__)

persist_event_counter = Counter("synapse_storage_events_persisted_events", "")
event_counter = Counter(
    "synapse_storage_events_persisted_events_sep",
    "",
    ["type", "origin_type", "origin_entity"],
)


_EventCacheEntry = namedtuple("_EventCacheEntry", ("event", "redacted_event"))


@attr.s(slots=True)
class DeltaState:
    """Deltas to use to update the `current_state_events` table.

    Attributes:
        to_delete: List of type/state_keys to delete from current state
        to_insert: Map of state to upsert into current state
        no_longer_in_room: The server is not longer in the room, so the room
            should e.g. be removed from `current_state_events` table.
    """

    to_delete = attr.ib(type=List[Tuple[str, str]])
    to_insert = attr.ib(type=StateMap[str])
    no_longer_in_room = attr.ib(type=bool, default=False)


class PersistEventsStore:
    """Contains all the functions for writing events to the database.

    Should only be instantiated on one process (when using a worker mode setup).

    Note: This is not part of the `DataStore` mixin.
    """

    def __init__(
        self,
        hs: "HomeServer",
        db: DatabasePool,
        main_data_store: "DataStore",
        db_conn: Connection,
    ):
        self.hs = hs
        self.db_pool = db
        self.store = main_data_store
        self.database_engine = db.engine
        self._clock = hs.get_clock()
        self._instance_name = hs.get_instance_name()

        self._ephemeral_messages_enabled = hs.config.server.enable_ephemeral_messages
        self.is_mine_id = hs.is_mine_id

        # Ideally we'd move these ID gens here, unfortunately some other ID
        # generators are chained off them so doing so is a bit of a PITA.
        self._backfill_id_gen: MultiWriterIdGenerator = self.store._backfill_id_gen
        self._stream_id_gen: MultiWriterIdGenerator = self.store._stream_id_gen

        # This should only exist on instances that are configured to write
        assert (
            hs.get_instance_name() in hs.config.worker.writers.events
        ), "Can only instantiate EventsStore on master"

    async def _persist_events_and_state_updates(
        self,
        events_and_contexts: List[Tuple[EventBase, EventContext]],
        current_state_for_room: Dict[str, StateMap[str]],
        state_delta_for_room: Dict[str, DeltaState],
        new_forward_extremeties: Dict[str, List[str]],
        backfilled: bool = False,
    ) -> None:
        """Persist a set of events alongside updates to the current state and
        forward extremities tables.

        Args:
            events_and_contexts:
            current_state_for_room: Map from room_id to the current state of
                the room based on forward extremities
            state_delta_for_room: Map from room_id to the delta to apply to
                room state
            new_forward_extremities: Map from room_id to list of event IDs
                that are the new forward extremities of the room.
            backfilled

        Returns:
            Resolves when the events have been persisted
        """

        # We want to calculate the stream orderings as late as possible, as
        # we only notify after all events with a lesser stream ordering have
        # been persisted. I.e. if we spend 10s inside the with block then
        # that will delay all subsequent events from being notified about.
        # Hence why we do it down here rather than wrapping the entire
        # function.
        #
        # Its safe to do this after calculating the state deltas etc as we
        # only need to protect the *persistence* of the events. This is to
        # ensure that queries of the form "fetch events since X" don't
        # return events and stream positions after events that are still in
        # flight, as otherwise subsequent requests "fetch event since Y"
        # will not return those events.
        #
        # Note: Multiple instances of this function cannot be in flight at
        # the same time for the same room.
        if backfilled:
            stream_ordering_manager = self._backfill_id_gen.get_next_mult(
                len(events_and_contexts)
            )
        else:
            stream_ordering_manager = self._stream_id_gen.get_next_mult(
                len(events_and_contexts)
            )

        async with stream_ordering_manager as stream_orderings:
            for (event, _), stream in zip(events_and_contexts, stream_orderings):
                event.internal_metadata.stream_ordering = stream

            await self.db_pool.runInteraction(
                "persist_events",
                self._persist_events_txn,
                events_and_contexts=events_and_contexts,
                backfilled=backfilled,
                state_delta_for_room=state_delta_for_room,
                new_forward_extremeties=new_forward_extremeties,
            )
            persist_event_counter.inc(len(events_and_contexts))

            if not backfilled:
                # backfilled events have negative stream orderings, so we don't
                # want to set the event_persisted_position to that.
                synapse.metrics.event_persisted_position.set(
                    events_and_contexts[-1][0].internal_metadata.stream_ordering
                )

            for event, context in events_and_contexts:
                if context.app_service:
                    origin_type = "local"
                    origin_entity = context.app_service.id
                elif self.hs.is_mine_id(event.sender):
                    origin_type = "local"
                    origin_entity = "*client*"
                else:
                    origin_type = "remote"
                    origin_entity = get_domain_from_id(event.sender)

                event_counter.labels(event.type, origin_type, origin_entity).inc()

            for room_id, new_state in current_state_for_room.items():
                self.store.get_current_state_ids.prefill((room_id,), new_state)

            for room_id, latest_event_ids in new_forward_extremeties.items():
                self.store.get_latest_event_ids_in_room.prefill(
                    (room_id,), list(latest_event_ids)
                )

    async def _get_events_which_are_prevs(self, event_ids: Iterable[str]) -> List[str]:
        """Filter the supplied list of event_ids to get those which are prev_events of
        existing (non-outlier/rejected) events.

        Args:
            event_ids: event ids to filter

        Returns:
            Filtered event ids
        """
        results: List[str] = []

        def _get_events_which_are_prevs_txn(txn, batch):
            if self.store.USE_EVENT_JSON:
                sql = """
                SELECT prev_event_id, ej.internal_metadata
                FROM event_edges
                    INNER JOIN events USING (event_id)
                    LEFT JOIN rejections USING (event_id)
                    LEFT JOIN event_json ej USING (event_id)
                WHERE
                    NOT events.outlier
                    AND rejections.event_id IS NULL
                    AND
                """
            else:
                sql = """
                SELECT prev_event_id, events.internal_metadata
                FROM event_edges
                    INNER JOIN events USING (event_id)
                WHERE
                    NOT events.outlier
                    AND events.rejection_reason IS NULL
                    AND
                """

            clause, args = make_in_list_sql_clause(
                self.database_engine, "prev_event_id", batch
            )

            txn.execute(sql + clause, args)
            results.extend(r[0] for r in txn if not db_to_json(r[1]).get("soft_failed"))

        for chunk in batch_iter(event_ids, 100):
            await self.db_pool.runInteraction(
                "_get_events_which_are_prevs", _get_events_which_are_prevs_txn, chunk
            )

        return results

    async def _get_prevs_before_rejected(self, event_ids: Iterable[str]) -> Set[str]:
        """Get soft-failed ancestors to remove from the extremities.

        Given a set of events, find all those that have been soft-failed or
        rejected. Returns those soft failed/rejected events and their prev
        events (whether soft-failed/rejected or not), and recurses up the
        prev-event graph until it finds no more soft-failed/rejected events.

        This is used to find extremities that are ancestors of new events, but
        are separated by soft failed events.

        Args:
            event_ids: Events to find prev events for. Note that these must have
                already been persisted.

        Returns:
            The previous events.
        """

        # The set of event_ids to return. This includes all soft-failed events
        # and their prev events.
        existing_prevs = set()

        def _get_prevs_before_rejected_txn(txn, batch):
            to_recursively_check = batch

            if self.store.USE_EVENT_JSON:
                sql = """
                SELECT
                    event_id, prev_event_id, ej.internal_metadata,
                    rejections.event_id IS NOT NULL
                FROM event_edges
                    INNER JOIN events USING (event_id)
                    LEFT JOIN rejections USING (event_id)
                    LEFT JOIN event_json ej USING (event_id)
                WHERE
                    NOT events.outlier
                    AND
                """
            else:
                sql = """
                SELECT
                    event_id, prev_event_id, events.internal_metadata,
                    events.rejection_reason IS NOT NULL
                FROM event_edges
                    INNER JOIN events USING (event_id)
                WHERE
                    NOT events.outlier
                    AND
                """

            while to_recursively_check:
                clause, args = make_in_list_sql_clause(
                    self.database_engine, "event_id", to_recursively_check
                )

                txn.execute(sql + clause, args)
                to_recursively_check = []

                for _, prev_event_id, metadata, rejected in txn:
                    if prev_event_id in existing_prevs:
                        continue

                    soft_failed = db_to_json(metadata).get("soft_failed")
                    if soft_failed or rejected:
                        to_recursively_check.append(prev_event_id)
                        existing_prevs.add(prev_event_id)

        for chunk in batch_iter(event_ids, 100):
            await self.db_pool.runInteraction(
                "_get_prevs_before_rejected", _get_prevs_before_rejected_txn, chunk
            )

        return existing_prevs

    @log_function
    def _persist_events_txn(
        self,
        txn: LoggingTransaction,
        events_and_contexts: List[Tuple[EventBase, EventContext]],
        backfilled: bool,
        state_delta_for_room: Optional[Dict[str, DeltaState]] = None,
        new_forward_extremeties: Optional[Dict[str, List[str]]] = None,
    ):
        """Insert some number of room events into the necessary database tables.

        Rejected events are only inserted into the events table, the events_json table,
        and the rejections table. Things reading from those table will need to check
        whether the event was rejected.

        Args:
            txn
            events_and_contexts: events to persist
            backfilled: True if the events were backfilled
            delete_existing True to purge existing table rows for the events
                from the database. This is useful when retrying due to
                IntegrityError.
            state_delta_for_room: The current-state delta for each room.
            new_forward_extremetie: The new forward extremities for each room.
                For each room, a list of the event ids which are the forward
                extremities.

        """
        state_delta_for_room = state_delta_for_room or {}
        new_forward_extremeties = new_forward_extremeties or {}

        all_events_and_contexts = events_and_contexts

        min_stream_order = events_and_contexts[0][0].internal_metadata.stream_ordering
        max_stream_order = events_and_contexts[-1][0].internal_metadata.stream_ordering

        # stream orderings should have been assigned by now
        assert min_stream_order
        assert max_stream_order

        self._update_forward_extremities_txn(
            txn,
            new_forward_extremities=new_forward_extremeties,
            max_stream_order=max_stream_order,
        )

        # Ensure that we don't have the same event twice.
        events_and_contexts = self._filter_events_and_contexts_for_duplicates(
            events_and_contexts
        )

        self._update_room_depths_txn(
            txn, events_and_contexts=events_and_contexts, backfilled=backfilled
        )

        # _update_outliers_txn filters out any events which have already been
        # persisted, and returns the filtered list.
        events_and_contexts = self._update_outliers_txn(
            txn, events_and_contexts=events_and_contexts
        )

        # From this point onwards the events are only events that we haven't
        # seen before.

        self._store_event_txn(txn, events_and_contexts=events_and_contexts)

        self._persist_transaction_ids_txn(txn, events_and_contexts)

        # Insert into event_to_state_groups.
        self._store_event_state_mappings_txn(txn, events_and_contexts)

        self._persist_event_auth_chain_txn(txn, [e for e, _ in events_and_contexts])

        # _store_rejected_events_txn filters out any events which were
        # rejected, and returns the filtered list.
        events_and_contexts = self._store_rejected_events_txn(
            txn, events_and_contexts=events_and_contexts
        )

        # From this point onwards the events are only ones that weren't
        # rejected.

        self._update_metadata_tables_txn(
            txn,
            events_and_contexts=events_and_contexts,
            all_events_and_contexts=all_events_and_contexts,
            backfilled=backfilled,
        )

        # We call this last as it assumes we've inserted the events into
        # room_memberships, where applicable.
        self._update_current_state_txn(txn, state_delta_for_room, min_stream_order)

    def _persist_event_auth_chain_txn(
        self,
        txn: LoggingTransaction,
        events: List[EventBase],
    ) -> None:

        # We only care about state events, so this if there are no state events.
        if not any(e.is_state() for e in events):
            return

        # We want to store event_auth mappings for rejected events, as they're
        # used in state res v2.
        # This is only necessary if the rejected event appears in an accepted
        # event's auth chain, but its easier for now just to store them (and
        # it doesn't take much storage compared to storing the entire event
        # anyway).
        self.db_pool.simple_insert_many_txn(
            txn,
            table="event_auth",
            values=[
                {
                    "event_id": event.event_id,
                    "room_id": event.room_id,
                    "auth_id": auth_id,
                }
                for event in events
                for auth_id in event.auth_event_ids()
                if event.is_state()
            ],
        )

        # We now calculate chain ID/sequence numbers for any state events we're
        # persisting. We ignore out of band memberships as we're not in the room
        # and won't have their auth chain (we'll fix it up later if we join the
        # room).
        #
        # See: docs/auth_chain_difference_algorithm.md

        # We ignore legacy rooms that we aren't filling the chain cover index
        # for.
        rows = self.db_pool.simple_select_many_txn(
            txn,
            table="rooms",
            column="room_id",
            iterable={event.room_id for event in events if event.is_state()},
            keyvalues={},
            retcols=("room_id", "has_auth_chain_index"),
        )
        rooms_using_chain_index = {
            row["room_id"] for row in rows if row["has_auth_chain_index"]
        }

        state_events = {
            event.event_id: event
            for event in events
            if event.is_state() and event.room_id in rooms_using_chain_index
        }

        if not state_events:
            return

        # We need to know the type/state_key and auth events of the events we're
        # calculating chain IDs for. We don't rely on having the full Event
        # instances as we'll potentially be pulling more events from the DB and
        # we don't need the overhead of fetching/parsing the full event JSON.
        event_to_types = {
            e.event_id: (e.type, e.state_key) for e in state_events.values()
        }
        event_to_auth_chain = {
            e.event_id: e.auth_event_ids() for e in state_events.values()
        }
        event_to_room_id = {e.event_id: e.room_id for e in state_events.values()}

        self._add_chain_cover_index(
            self.store.USE_EVENT_JSON,
            txn,
            self.db_pool,
            self.store.event_chain_id_gen,
            event_to_room_id,
            event_to_types,
            event_to_auth_chain,
        )

    @classmethod
    def _add_chain_cover_index(
        cls,
        use_event_json: bool,
        txn,
        db_pool: DatabasePool,
        event_chain_id_gen: SequenceGenerator,
        event_to_room_id: Dict[str, str],
        event_to_types: Dict[str, Tuple[str, str]],
        event_to_auth_chain: Dict[str, List[str]],
    ) -> None:
        """Calculate the chain cover index for the given events.

        Args:
            event_to_room_id: Event ID to the room ID of the event
            event_to_types: Event ID to type and state_key of the event
            event_to_auth_chain: Event ID to list of auth event IDs of the
                event (events with no auth events can be excluded).
        """

        # Map from event ID to chain ID/sequence number.
        chain_map: Dict[str, Tuple[int, int]] = {}

        # Set of event IDs to calculate chain ID/seq numbers for.
        events_to_calc_chain_id_for = set(event_to_room_id)

        # We check if there are any events that need to be handled in the rooms
        # we're looking at. These should just be out of band memberships, where
        # we didn't have the auth chain when we first persisted.
        rows = db_pool.simple_select_many_txn(
            txn,
            table="event_auth_chain_to_calculate",
            keyvalues={},
            column="room_id",
            iterable=set(event_to_room_id.values()),
            retcols=("event_id", "type", "state_key"),
        )
        for row in rows:
            event_id = row["event_id"]
            event_type = row["type"]
            state_key = row["state_key"]

            # (We could pull out the auth events for all rows at once using
            # simple_select_many, but this case happens rarely and almost always
            # with a single row.)
            auth_events = db_pool.simple_select_onecol_txn(
                txn,
                "event_auth",
                keyvalues={"event_id": event_id},
                retcol="auth_id",
            )

            events_to_calc_chain_id_for.add(event_id)
            event_to_types[event_id] = (event_type, state_key)
            event_to_auth_chain[event_id] = auth_events

        # First we get the chain ID and sequence numbers for the events'
        # auth events (that aren't also currently being persisted).
        #
        # Note that there there is an edge case here where we might not have
        # calculated chains and sequence numbers for events that were "out
        # of band". We handle this case by fetching the necessary info and
        # adding it to the set of events to calculate chain IDs for.

        missing_auth_chains = {
            a_id
            for auth_events in event_to_auth_chain.values()
            for a_id in auth_events
            if a_id not in events_to_calc_chain_id_for
        }

        # We loop here in case we find an out of band membership and need to
        # fetch their auth event info.
        if use_event_json:
            sql = """
                SELECT event_id, events.type, se.state_key, chain_id, sequence_number
                FROM events
                INNER JOIN state_events se USING (event_id)
                LEFT JOIN event_auth_chains USING (event_id)
                WHERE
            """
        else:
            sql = """
                SELECT event_id, events.type, events.state_key, chain_id, sequence_number
                FROM events
                LEFT JOIN event_auth_chains USING (event_id)
                WHERE
                    events.state_key IS NOT NULL AND
            """

        while missing_auth_chains:

            clause, args = make_in_list_sql_clause(
                txn.database_engine,
                "event_id",
                missing_auth_chains,
            )
            txn.execute(sql + clause, args)

            missing_auth_chains.clear()

            for (
                auth_id,
                event_type,
                state_key,
                chain_id,
                sequence_number,
            ) in txn.fetchall():
                event_to_types[auth_id] = (event_type, state_key)

                if chain_id is None:
                    # No chain ID, so the event was persisted out of band.
                    # We add to list of events to calculate auth chains for.

                    events_to_calc_chain_id_for.add(auth_id)

                    event_to_auth_chain[auth_id] = db_pool.simple_select_onecol_txn(
                        txn,
                        "event_auth",
                        keyvalues={"event_id": auth_id},
                        retcol="auth_id",
                    )

                    missing_auth_chains.update(
                        e
                        for e in event_to_auth_chain[auth_id]
                        if e not in event_to_types
                    )
                else:
                    chain_map[auth_id] = (chain_id, sequence_number)

        # Now we check if we have any events where we don't have auth chain,
        # this should only be out of band memberships.
        for event_id in sorted_topologically(event_to_auth_chain, event_to_auth_chain):
            for auth_id in event_to_auth_chain[event_id]:
                if (
                    auth_id not in chain_map
                    and auth_id not in events_to_calc_chain_id_for
                ):
                    events_to_calc_chain_id_for.discard(event_id)

                    # If this is an event we're trying to persist we add it to
                    # the list of events to calculate chain IDs for next time
                    # around. (Otherwise we will have already added it to the
                    # table).
                    room_id = event_to_room_id.get(event_id)
                    if room_id:
                        e_type, state_key = event_to_types[event_id]
                        db_pool.simple_insert_txn(
                            txn,
                            table="event_auth_chain_to_calculate",
                            values={
                                "event_id": event_id,
                                "room_id": room_id,
                                "type": e_type,
                                "state_key": state_key,
                            },
                        )

                    # We stop checking the event's auth events since we've
                    # discarded it.
                    break

        if not events_to_calc_chain_id_for:
            return

        # Allocate chain ID/sequence numbers to each new event.
        new_chain_tuples = cls._allocate_chain_ids(
            txn,
            db_pool,
            event_chain_id_gen,
            event_to_room_id,
            event_to_types,
            event_to_auth_chain,
            events_to_calc_chain_id_for,
            chain_map,
        )
        chain_map.update(new_chain_tuples)

        db_pool.simple_insert_many_txn(
            txn,
            table="event_auth_chains",
            values=[
                {"event_id": event_id, "chain_id": c_id, "sequence_number": seq}
                for event_id, (c_id, seq) in new_chain_tuples.items()
            ],
        )

        db_pool.simple_delete_many_txn(
            txn,
            table="event_auth_chain_to_calculate",
            keyvalues={},
            column="event_id",
            values=new_chain_tuples,
        )

        # Now we need to calculate any new links between chains caused by
        # the new events.
        #
        # Links are pairs of chain ID/sequence numbers such that for any
        # event A (CA, SA) and any event B (CB, SB), B is in A's auth chain
        # if and only if there is at least one link (CA, S1) -> (CB, S2)
        # where SA >= S1 and S2 >= SB.
        #
        # We try and avoid adding redundant links to the table, e.g. if we
        # have two links between two chains which both start/end at the
        # sequence number event (or cross) then one can be safely dropped.
        #
        # To calculate new links we look at every new event and:
        #   1. Fetch the chain ID/sequence numbers of its auth events,
        #      discarding any that are reachable by other auth events, or
        #      that have the same chain ID as the event.
        #   2. For each retained auth event we:
        #       a. Add a link from the event's to the auth event's chain
        #          ID/sequence number; and
        #       b. Add a link from the event to every chain reachable by the
        #          auth event.

        # Step 1, fetch all existing links from all the chains we've seen
        # referenced.
        chain_links = _LinkMap()
        rows = db_pool.simple_select_many_txn(
            txn,
            table="event_auth_chain_links",
            column="origin_chain_id",
            iterable={chain_id for chain_id, _ in chain_map.values()},
            keyvalues={},
            retcols=(
                "origin_chain_id",
                "origin_sequence_number",
                "target_chain_id",
                "target_sequence_number",
            ),
        )
        for row in rows:
            chain_links.add_link(
                (row["origin_chain_id"], row["origin_sequence_number"]),
                (row["target_chain_id"], row["target_sequence_number"]),
                new=False,
            )

        # We do this in toplogical order to avoid adding redundant links.
        for event_id in sorted_topologically(
            events_to_calc_chain_id_for, event_to_auth_chain
        ):
            chain_id, sequence_number = chain_map[event_id]

            # Filter out auth events that are reachable by other auth
            # events. We do this by looking at every permutation of pairs of
            # auth events (A, B) to check if B is reachable from A.
            reduction = {
                a_id
                for a_id in event_to_auth_chain.get(event_id, [])
                if chain_map[a_id][0] != chain_id
            }
            for start_auth_id, end_auth_id in itertools.permutations(
                event_to_auth_chain.get(event_id, []),
                r=2,
            ):
                if chain_links.exists_path_from(
                    chain_map[start_auth_id], chain_map[end_auth_id]
                ):
                    reduction.discard(end_auth_id)

            # Step 2, figure out what the new links are from the reduced
            # list of auth events.
            for auth_id in reduction:
                auth_chain_id, auth_sequence_number = chain_map[auth_id]

                # Step 2a, add link between the event and auth event
                chain_links.add_link(
                    (chain_id, sequence_number), (auth_chain_id, auth_sequence_number)
                )

                # Step 2b, add a link to chains reachable from the auth
                # event.
                for target_id, target_seq in chain_links.get_links_from(
                    (auth_chain_id, auth_sequence_number)
                ):
                    if target_id == chain_id:
                        continue

                    chain_links.add_link(
                        (chain_id, sequence_number), (target_id, target_seq)
                    )

        db_pool.simple_insert_many_txn(
            txn,
            table="event_auth_chain_links",
            values=[
                {
                    "origin_chain_id": source_id,
                    "origin_sequence_number": source_seq,
                    "target_chain_id": target_id,
                    "target_sequence_number": target_seq,
                }
                for (
                    source_id,
                    source_seq,
                    target_id,
                    target_seq,
                ) in chain_links.get_additions()
            ],
        )

    @staticmethod
    def _allocate_chain_ids(
        txn,
        db_pool: DatabasePool,
        event_chain_id_gen: SequenceGenerator,
        event_to_room_id: Dict[str, str],
        event_to_types: Dict[str, Tuple[str, str]],
        event_to_auth_chain: Dict[str, List[str]],
        events_to_calc_chain_id_for: Set[str],
        chain_map: Dict[str, Tuple[int, int]],
    ) -> Dict[str, Tuple[int, int]]:
        """Allocates, but does not persist, chain ID/sequence numbers for the
        events in `events_to_calc_chain_id_for`. (c.f. _add_chain_cover_index
        for info on args)
        """

        # We now calculate the chain IDs/sequence numbers for the events. We do
        # this by looking at the chain ID and sequence number of any auth event
        # with the same type/state_key and incrementing the sequence number by
        # one. If there was no match or the chain ID/sequence number is already
        # taken we generate a new chain.
        #
        # We try to reduce the number of times that we hit the database by
        # batching up calls, to make this more efficient when persisting large
        # numbers of state events (e.g. during joins).
        #
        # We do this by:
        #   1. Calculating for each event which auth event will be used to
        #      inherit the chain ID, i.e. converting the auth chain graph to a
        #      tree that we can allocate chains on. We also keep track of which
        #      existing chain IDs have been referenced.
        #   2. Fetching the max allocated sequence number for each referenced
        #      existing chain ID, generating a map from chain ID to the max
        #      allocated sequence number.
        #   3. Iterating over the tree and allocating a chain ID/seq no. to the
        #      new event, by incrementing the sequence number from the
        #      referenced event's chain ID/seq no. and checking that the
        #      incremented sequence number hasn't already been allocated (by
        #      looking in the map generated in the previous step). We generate a
        #      new chain if the sequence number has already been allocated.
        #

        existing_chains: Set[int] = set()
        tree: List[Tuple[str, Optional[str]]] = []

        # We need to do this in a topologically sorted order as we want to
        # generate chain IDs/sequence numbers of an event's auth events before
        # the event itself.
        for event_id in sorted_topologically(
            events_to_calc_chain_id_for, event_to_auth_chain
        ):
            for auth_id in event_to_auth_chain.get(event_id, []):
                if event_to_types.get(event_id) == event_to_types.get(auth_id):
                    existing_chain_id = chain_map.get(auth_id)
                    if existing_chain_id:
                        existing_chains.add(existing_chain_id[0])

                    tree.append((event_id, auth_id))
                    break
            else:
                tree.append((event_id, None))

        # Fetch the current max sequence number for each existing referenced chain.
        sql = """
            SELECT chain_id, MAX(sequence_number) FROM event_auth_chains
            WHERE %s
            GROUP BY chain_id
        """
        clause, args = make_in_list_sql_clause(
            db_pool.engine, "chain_id", existing_chains
        )
        txn.execute(sql % (clause,), args)

        chain_to_max_seq_no: Dict[Any, int] = {row[0]: row[1] for row in txn}

        # Allocate the new events chain ID/sequence numbers.
        #
        # To reduce the number of calls to the database we don't allocate a
        # chain ID number in the loop, instead we use a temporary `object()` for
        # each new chain ID. Once we've done the loop we generate the necessary
        # number of new chain IDs in one call, replacing all temporary
        # objects with real allocated chain IDs.

        unallocated_chain_ids: Set[object] = set()
        new_chain_tuples: Dict[str, Tuple[Any, int]] = {}
        for event_id, auth_event_id in tree:
            # If we reference an auth_event_id we fetch the allocated chain ID,
            # either from the existing `chain_map` or the newly generated
            # `new_chain_tuples` map.
            existing_chain_id = None
            if auth_event_id:
                existing_chain_id = new_chain_tuples.get(auth_event_id)
                if not existing_chain_id:
                    existing_chain_id = chain_map[auth_event_id]

            new_chain_tuple: Optional[Tuple[Any, int]] = None
            if existing_chain_id:
                # We found a chain ID/sequence number candidate, check its
                # not already taken.
                proposed_new_id = existing_chain_id[0]
                proposed_new_seq = existing_chain_id[1] + 1

                if chain_to_max_seq_no[proposed_new_id] < proposed_new_seq:
                    new_chain_tuple = (
                        proposed_new_id,
                        proposed_new_seq,
                    )

            # If we need to start a new chain we allocate a temporary chain ID.
            if not new_chain_tuple:
                new_chain_tuple = (object(), 1)
                unallocated_chain_ids.add(new_chain_tuple[0])

            new_chain_tuples[event_id] = new_chain_tuple
            chain_to_max_seq_no[new_chain_tuple[0]] = new_chain_tuple[1]

        # Generate new chain IDs for all unallocated chain IDs.
        newly_allocated_chain_ids = event_chain_id_gen.get_next_mult_txn(
            txn, len(unallocated_chain_ids)
        )

        # Map from potentially temporary chain ID to real chain ID
        chain_id_to_allocated_map: Dict[Any, int] = dict(
            zip(unallocated_chain_ids, newly_allocated_chain_ids)
        )
        chain_id_to_allocated_map.update((c, c) for c in existing_chains)

        return {
            event_id: (chain_id_to_allocated_map[chain_id], seq)
            for event_id, (chain_id, seq) in new_chain_tuples.items()
        }

    def _persist_transaction_ids_txn(
        self,
        txn: LoggingTransaction,
        events_and_contexts: List[Tuple[EventBase, EventContext]],
    ):
        """Persist the mapping from transaction IDs to event IDs (if defined)."""

        to_insert = []
        for event, _ in events_and_contexts:
            token_id = getattr(event.internal_metadata, "token_id", None)
            txn_id = getattr(event.internal_metadata, "txn_id", None)
            if token_id and txn_id:
                to_insert.append(
                    {
                        "event_id": event.event_id,
                        "room_id": event.room_id,
                        "user_id": event.sender,
                        "token_id": token_id,
                        "txn_id": txn_id,
                        "inserted_ts": self._clock.time_msec(),
                    }
                )

        if to_insert:
            self.db_pool.simple_insert_many_txn(
                txn,
                table="event_txn_id",
                values=to_insert,
            )

    def _update_current_state_txn(
        self,
        txn: LoggingTransaction,
        state_delta_by_room: Dict[str, DeltaState],
        stream_id: int,
    ):
        for room_id, delta_state in state_delta_by_room.items():
            to_delete = delta_state.to_delete
            to_insert = delta_state.to_insert

            if delta_state.no_longer_in_room:
                # Server is no longer in the room so we delete the room from
                # current_state_events, being careful we've already updated the
                # rooms.room_version column (which gets populated in a
                # background task).
                self._upsert_room_version_txn(txn, room_id)

                # Before deleting we populate the current_state_delta_stream
                # so that async background tasks get told what happened.
                sql = """
                    INSERT INTO current_state_delta_stream
                        (stream_id, instance_name, room_id, type, state_key, event_id, prev_event_id)
                    SELECT ?, ?, room_id, type, state_key, null, event_id
                        FROM current_state_events
                        WHERE room_id = ?
                """
                txn.execute(sql, (stream_id, self._instance_name, room_id))

                self.db_pool.simple_delete_txn(
                    txn,
                    table="current_state_events",
                    keyvalues={"room_id": room_id},
                )
            else:
                # We're still in the room, so we update the current state as normal.

                # First we add entries to the current_state_delta_stream. We
                # do this before updating the current_state_events table so
                # that we can use it to calculate the `prev_event_id`. (This
                # allows us to not have to pull out the existing state
                # unnecessarily).
                #
                # The stream_id for the update is chosen to be the minimum of the stream_ids
                # for the batch of the events that we are persisting; that means we do not
                # end up in a situation where workers see events before the
                # current_state_delta updates.
                #
                sql = """
                    INSERT INTO current_state_delta_stream
                    (stream_id, instance_name, room_id, type, state_key, event_id, prev_event_id)
                    SELECT ?, ?, ?, ?, ?, ?, (
                        SELECT event_id FROM current_state_events
                        WHERE room_id = ? AND type = ? AND state_key = ?
                    )
                """
                txn.execute_batch(
                    sql,
                    (
                        (
                            stream_id,
                            self._instance_name,
                            room_id,
                            etype,
                            state_key,
                            to_insert.get((etype, state_key)),
                            room_id,
                            etype,
                            state_key,
                        )
                        for etype, state_key in itertools.chain(to_delete, to_insert)
                    ),
                )
                # Now we actually update the current_state_events table

                txn.execute_batch(
                    "DELETE FROM current_state_events"
                    " WHERE room_id = ? AND type = ? AND state_key = ?",
                    (
                        (room_id, etype, state_key)
                        for etype, state_key in itertools.chain(to_delete, to_insert)
                    ),
                )

                # We include the membership in the current state table, hence we do
                # a lookup when we insert. This assumes that all events have already
                # been inserted into room_memberships.
                txn.execute_batch(
                    """INSERT INTO current_state_events
                        (room_id, type, state_key, event_id, membership)
                    VALUES (?, ?, ?, ?, (SELECT membership FROM room_memberships WHERE event_id = ?))
                    """,
                    [
                        (room_id, key[0], key[1], ev_id, ev_id)
                        for key, ev_id in to_insert.items()
                    ],
                )

            # We now update `local_current_membership`. We do this regardless
            # of whether we're still in the room or not to handle the case where
            # e.g. we just got banned (where we need to record that fact here).

            # Note: Do we really want to delete rows here (that we do not
            # subsequently reinsert below)? While technically correct it means
            # we have no record of the fact the user *was* a member of the
            # room but got, say, state reset out of it.
            if to_delete or to_insert:
                txn.execute_batch(
                    "DELETE FROM local_current_membership"
                    " WHERE room_id = ? AND user_id = ?",
                    (
                        (room_id, state_key)
                        for etype, state_key in itertools.chain(to_delete, to_insert)
                        if etype == EventTypes.Member and self.is_mine_id(state_key)
                    ),
                )

            if to_insert:
                txn.execute_batch(
                    """INSERT INTO local_current_membership
                        (room_id, user_id, event_id, membership)
                    VALUES (?, ?, ?, (SELECT membership FROM room_memberships WHERE event_id = ?))
                    """,
                    [
                        (room_id, key[1], ev_id, ev_id)
                        for key, ev_id in to_insert.items()
                        if key[0] == EventTypes.Member and self.is_mine_id(key[1])
                    ],
                )

            txn.call_after(
                self.store._curr_state_delta_stream_cache.entity_has_changed,
                room_id,
                stream_id,
            )

            # Invalidate the various caches

            # Figure out the changes of membership to invalidate the
            # `get_rooms_for_user` cache.
            # We find out which membership events we may have deleted
            # and which we have added, then we invalidate the caches for all
            # those users.
            members_changed = {
                state_key
                for ev_type, state_key in itertools.chain(to_delete, to_insert)
                if ev_type == EventTypes.Member
            }

            for member in members_changed:
                txn.call_after(
                    self.store.get_rooms_for_user_with_stream_ordering.invalidate,
                    (member,),
                )

            self.store._invalidate_state_caches_and_stream(
                txn, room_id, members_changed
            )

    def _upsert_room_version_txn(self, txn: LoggingTransaction, room_id: str):
        """Update the room version in the database based off current state
        events.

        This is used when we're about to delete current state and we want to
        ensure that the `rooms.room_version` column is up to date.
        """

        sql = """
            SELECT json FROM event_json
            INNER JOIN current_state_events USING (room_id, event_id)
            WHERE room_id = ? AND type = ? AND state_key = ?
        """
        txn.execute(sql, (room_id, EventTypes.Create, ""))
        row = txn.fetchone()
        if row:
            event_json = db_to_json(row[0])
            content = event_json.get("content", {})
            creator = content.get("creator")
            room_version_id = content.get("room_version", RoomVersions.V1.identifier)

            self.db_pool.simple_upsert_txn(
                txn,
                table="rooms",
                keyvalues={"room_id": room_id},
                values={"room_version": room_version_id},
                insertion_values={"is_public": False, "creator": creator},
            )

    def _update_forward_extremities_txn(
        self, txn, new_forward_extremities, max_stream_order
    ):
        for room_id in new_forward_extremities.keys():
            self.db_pool.simple_delete_txn(
                txn, table="event_forward_extremities", keyvalues={"room_id": room_id}
            )
            txn.call_after(
                self.store.get_latest_event_ids_in_room.invalidate, (room_id,)
            )

        self.db_pool.simple_insert_many_txn(
            txn,
            table="event_forward_extremities",
            values=[
                {"event_id": ev_id, "room_id": room_id}
                for room_id, new_extrem in new_forward_extremities.items()
                for ev_id in new_extrem
            ],
        )
        # We now insert into stream_ordering_to_exterm a mapping from room_id,
        # new stream_ordering to new forward extremeties in the room.
        # This allows us to later efficiently look up the forward extremeties
        # for a room before a given stream_ordering
        self.db_pool.simple_insert_many_txn(
            txn,
            table="stream_ordering_to_exterm",
            values=[
                {
                    "room_id": room_id,
                    "event_id": event_id,
                    "stream_ordering": max_stream_order,
                }
                for room_id, new_extrem in new_forward_extremities.items()
                for event_id in new_extrem
            ],
        )

    @classmethod
    def _filter_events_and_contexts_for_duplicates(
        cls, events_and_contexts: List[Tuple[EventBase, EventContext]]
    ) -> List[Tuple[EventBase, EventContext]]:
        """Ensure that we don't have the same event twice.

        Pick the earliest non-outlier if there is one, else the earliest one.

        Args:
            events_and_contexts (list[(EventBase, EventContext)]):
        Returns:
            list[(EventBase, EventContext)]: filtered list
        """
        new_events_and_contexts: OrderedDict[
            str, Tuple[EventBase, EventContext]
        ] = OrderedDict()
        for event, context in events_and_contexts:
            prev_event_context = new_events_and_contexts.get(event.event_id)
            if prev_event_context:
                if not event.internal_metadata.is_outlier():
                    if prev_event_context[0].internal_metadata.is_outlier():
                        # To ensure correct ordering we pop, as OrderedDict is
                        # ordered by first insertion.
                        new_events_and_contexts.pop(event.event_id, None)
                        new_events_and_contexts[event.event_id] = (event, context)
            else:
                new_events_and_contexts[event.event_id] = (event, context)
        return list(new_events_and_contexts.values())

    def _update_room_depths_txn(
        self,
        txn,
        events_and_contexts: List[Tuple[EventBase, EventContext]],
        backfilled: bool,
    ):
        """Update min_depth for each room

        Args:
            txn (twisted.enterprise.adbapi.Connection): db connection
            events_and_contexts (list[(EventBase, EventContext)]): events
                we are persisting
            backfilled (bool): True if the events were backfilled
        """
        depth_updates: Dict[str, int] = {}
        for event, context in events_and_contexts:
            # Remove the any existing cache entries for the event_ids
            txn.call_after(self.store._invalidate_get_event_cache, event.event_id)
            if not backfilled:
                txn.call_after(
                    self.store._events_stream_cache.entity_has_changed,
                    event.room_id,
                    event.internal_metadata.stream_ordering,
                )

            if not event.internal_metadata.is_outlier() and not context.rejected:
                depth_updates[event.room_id] = max(
                    event.depth, depth_updates.get(event.room_id, event.depth)
                )

        for room_id, depth in depth_updates.items():
            self._update_min_depth_for_room_txn(txn, room_id, depth)

    def _update_outliers_txn(self, txn, events_and_contexts):
        """Update any outliers with new event info.

        This turns outliers into ex-outliers (unless the new event was
        rejected).

        Args:
            txn (twisted.enterprise.adbapi.Connection): db connection
            events_and_contexts (list[(EventBase, EventContext)]): events
                we are persisting

        Returns:
            list[(EventBase, EventContext)] new list, without events which
            are already in the events table.
        """
        txn.execute(
            "SELECT event_id, outlier FROM events WHERE event_id in (%s)"
            % (",".join(["?"] * len(events_and_contexts)),),
            [event.event_id for event, _ in events_and_contexts],
        )

        have_persisted = {event_id: outlier for event_id, outlier in txn}

        to_remove = set()
        for event, context in events_and_contexts:
            if event.event_id not in have_persisted:
                continue

            to_remove.add(event)

            if context.rejected:
                # If the event is rejected then we don't care if the event
                # was an outlier or not.
                continue

            outlier_persisted = have_persisted[event.event_id]
            if not event.internal_metadata.is_outlier() and outlier_persisted:
                # We received a copy of an event that we had already stored as
                # an outlier in the database. We now have some state at that
                # so we need to update the state_groups table with that state.

                # insert into event_to_state_groups.
                try:
                    self._store_event_state_mappings_txn(txn, ((event, context),))
                except Exception:
                    logger.exception("")
                    raise

<<<<<<< HEAD
                # update the stored internal_metadata to update the "outlier" flag.
                # TODO: This is unused as of Synapse 1.31. Remove it once we are happy
                #  to drop backwards-compatibility with 1.30.
                metadata_json = json_encoder.encode(event.internal_metadata.get_dict())
                sql = "UPDATE event_json SET internal_metadata = ? WHERE event_id = ?"
                txn.execute(sql, (metadata_json, event.event_id))

                sql = "UPDATE events SET internal_metadata = ?, outlier = ? WHERE event_id = ?"
                txn.execute(sql, (metadata_json, False, event.event_id))

=======
>>>>>>> 95813ff4
                # Add an entry to the ex_outlier_stream table to replicate the
                # change in outlier status to our workers.
                stream_order = event.internal_metadata.stream_ordering
                state_group_id = context.state_group
                self.db_pool.simple_insert_txn(
                    txn,
                    table="ex_outlier_stream",
                    values={
                        "event_stream_ordering": stream_order,
                        "event_id": event.event_id,
                        "state_group": state_group_id,
                        "instance_name": self._instance_name,
                    },
                )

                # Update the event_backward_extremities table now that this
                # event isn't an outlier any more.
                self._update_backward_extremeties(txn, [event])

        return [ec for ec in events_and_contexts if ec[0] not in to_remove]

    def _store_event_txn(
        self,
        txn: LoggingTransaction,
        events_and_contexts: Iterable[Tuple[EventBase, EventContext]],
    ):
        """Insert new events into the event, event_json, redaction and
        state_events tables.

        Args:
            txn: db connection
            events_and_contexts: events we are persisting
        """

        if not events_and_contexts:
            # nothing to do here
            return

        def event_dict(event):
            d = event.get_dict()
            d.pop("redacted", None)
            d.pop("redacted_because", None)
            return d

        self.db_pool.simple_insert_many_txn(
            txn,
            table="event_json",
            values=[
                {
                    "event_id": event.event_id,
                    "room_id": event.room_id,
                    "internal_metadata": json_encoder.encode(
                        event.internal_metadata.get_dict()
                    ),
                    "json": json_encoder.encode(event_dict(event)),
                    "format_version": event.format_version,
                }
                for event, _ in events_and_contexts
            ],
        )

        self.db_pool.simple_insert_many_txn(
            txn,
            table="events",
            values=[
                {
                    "instance_name": self._instance_name,
                    "stream_ordering": event.internal_metadata.stream_ordering,
                    "topological_ordering": event.depth,
                    "depth": event.depth,
                    "event_id": event.event_id,
                    "room_id": event.room_id,
                    "type": event.type,
                    "processed": True,
                    "outlier": event.internal_metadata.is_outlier(),
                    "origin_server_ts": int(event.origin_server_ts),
                    "received_ts": self._clock.time_msec(),
                    "sender": event.sender,
                    "contains_url": (
                        "url" in event.content and isinstance(event.content["url"], str)
                    ),
                    "internal_metadata": json_encoder.encode(
                        event.internal_metadata.get_dict()
                    ),
                    "json": json_encoder.encode(event_dict(event)),
                    "format_version": event.format_version,
                    "state_key": event.get("state_key"),
                    "rejection_reason": ctx.rejected or None,
                }
                for event, ctx in events_and_contexts
            ],
        )

        # If we're persisting an unredacted event we go and ensure
        # that we mark any redactions that reference this event as
        # requiring censoring.
        unredacted_events = [
            event.event_id
            for event, _ in events_and_contexts
            if not event.internal_metadata.is_redacted()
        ]
        sql = "UPDATE redactions SET have_censored = ? WHERE "
        clause, args = make_in_list_sql_clause(
            self.database_engine,
            "redacts",
            unredacted_events,
        )
        txn.execute(sql + clause, [False] + args)

        state_events_and_contexts = [
            ec for ec in events_and_contexts if ec[0].is_state()
        ]

        state_values = []
        for event, _ in state_events_and_contexts:
            vals = {
                "event_id": event.event_id,
                "room_id": event.room_id,
                "type": event.type,
                "state_key": event.state_key,
            }

            # TODO: How does this work with backfilling?
            #   richvdh: pretty sure it's never used.
            if hasattr(event, "replaces_state"):
                vals["prev_state"] = event.replaces_state  # type: ignore

            state_values.append(vals)

        self.db_pool.simple_insert_many_txn(
            txn, table="state_events", values=state_values
        )

    def _store_rejected_events_txn(self, txn, events_and_contexts):
        """Add rows to the 'rejections' table for received events which were
        rejected

        Args:
            txn (twisted.enterprise.adbapi.Connection): db connection
            events_and_contexts (list[(EventBase, EventContext)]): events
                we are persisting

        Returns:
            list[(EventBase, EventContext)] new list, without the rejected
                events.
        """
        # Remove the rejected events from the list now that we've added them
        # to the events table and the events_json table.
        to_remove = set()
        for event, context in events_and_contexts:
            if context.rejected:
                # Insert the event_id into the rejections table
                self._store_rejections_txn(txn, event.event_id, context.rejected)
                to_remove.add(event)

        return [ec for ec in events_and_contexts if ec[0] not in to_remove]

    def _update_metadata_tables_txn(
        self, txn, events_and_contexts, all_events_and_contexts, backfilled
    ):
        """Update all the miscellaneous tables for new events

        Args:
            txn (twisted.enterprise.adbapi.Connection): db connection
            events_and_contexts (list[(EventBase, EventContext)]): events
                we are persisting
            all_events_and_contexts (list[(EventBase, EventContext)]): all
                events that we were going to persist. This includes events
                we've already persisted, etc, that wouldn't appear in
                events_and_context.
            backfilled (bool): True if the events were backfilled
        """

        # Insert all the push actions into the event_push_actions table.
        self._set_push_actions_for_event_and_users_txn(
            txn,
            events_and_contexts=events_and_contexts,
            all_events_and_contexts=all_events_and_contexts,
        )

        if not events_and_contexts:
            # nothing to do here
            return

        for event, _ in events_and_contexts:
            if event.type == EventTypes.Redaction and event.redacts is not None:
                # Remove the entries in the event_push_actions table for the
                # redacted event.
                self._remove_push_actions_for_event_id_txn(
                    txn, event.room_id, event.redacts
                )

                # Remove from relations table.
                self._handle_redaction(txn, event.redacts)

        # Update the event_forward_extremities, event_backward_extremities and
        # event_edges tables.
        self._handle_mult_prev_events(
            txn, events=[event for event, _ in events_and_contexts]
        )

        for event, _ in events_and_contexts:
            if event.type == EventTypes.Name:
                # Insert into the event_search table.
                self._store_room_name_txn(txn, event)
            elif event.type == EventTypes.Topic:
                # Insert into the event_search table.
                self._store_room_topic_txn(txn, event)
            elif event.type == EventTypes.Message:
                # Insert into the event_search table.
                self._store_room_message_txn(txn, event)
            elif event.type == EventTypes.Redaction and event.redacts is not None:
                # Insert into the redactions table.
                self._store_redaction(txn, event)
            elif event.type == EventTypes.Retention:
                # Update the room_retention table.
                self._store_retention_policy_for_room_txn(txn, event)

            self._handle_event_relations(txn, event)

            self._handle_insertion_event(txn, event)
            self._handle_batch_event(txn, event)

            # Store the labels for this event.
            labels = event.content.get(EventContentFields.LABELS)
            if labels:
                self.insert_labels_for_event_txn(
                    txn, event.event_id, labels, event.room_id, event.depth
                )

            if self._ephemeral_messages_enabled:
                # If there's an expiry timestamp on the event, store it.
                expiry_ts = event.content.get(EventContentFields.SELF_DESTRUCT_AFTER)
                if isinstance(expiry_ts, int) and not event.is_state():
                    self._insert_event_expiry_txn(txn, event.event_id, expiry_ts)

        # Insert into the room_memberships table.
        self._store_room_members_txn(
            txn,
            [
                event
                for event, _ in events_and_contexts
                if event.type == EventTypes.Member
            ],
            backfilled=backfilled,
        )

        # Insert event_reference_hashes table.
        self._store_event_reference_hashes_txn(
            txn, [event for event, _ in events_and_contexts]
        )

        # Prefill the event cache
        self._add_to_cache(txn, events_and_contexts)

    def _add_to_cache(self, txn, events_and_contexts):
        to_prefill = []

        ev_map = {e.event_id: e for e, _ in events_and_contexts}
        if not ev_map:
            return

        if self.store.USE_EVENT_JSON:
            sql = (
                "SELECT "
                " e.event_id as event_id, "
                " r.redacts as redacts,"
                " rej.event_id as rejects "
                " FROM events as e"
                " LEFT JOIN rejections as rej USING (event_id)"
                " LEFT JOIN redactions as r ON e.event_id = r.redacts"
                " WHERE "
            )
        else:
            sql = (
                "SELECT "
                " e.event_id as event_id, "
                " r.redacts as redacts,"
                " e.rejection_reason as rejects "
                " FROM events as e"
                " LEFT JOIN redactions as r ON e.event_id = r.redacts"
                " WHERE "
            )

        clause, args = make_in_list_sql_clause(
            self.database_engine, "e.event_id", list(ev_map)
        )

        txn.execute(sql + clause, args)
        rows = self.db_pool.cursor_to_dict(txn)
        for row in rows:
            event = ev_map[row["event_id"]]
            if not row["rejects"] and not row["redacts"]:
                to_prefill.append(_EventCacheEntry(event=event, redacted_event=None))

        def prefill():
            for cache_entry in to_prefill:
                self.store._get_event_cache.set((cache_entry[0].event_id,), cache_entry)

        txn.call_after(prefill)

    def _store_redaction(self, txn, event):
        # invalidate the cache for the redacted event
        txn.call_after(self.store._invalidate_get_event_cache, event.redacts)

        self.db_pool.simple_upsert_txn(
            txn,
            table="redactions",
            keyvalues={"event_id": event.event_id},
            values={
                "redacts": event.redacts,
                "received_ts": self._clock.time_msec(),
            },
        )

    def insert_labels_for_event_txn(
        self, txn, event_id, labels, room_id, topological_ordering
    ):
        """Store the mapping between an event's ID and its labels, with one row per
        (event_id, label) tuple.

        Args:
            txn (LoggingTransaction): The transaction to execute.
            event_id (str): The event's ID.
            labels (list[str]): A list of text labels.
            room_id (str): The ID of the room the event was sent to.
            topological_ordering (int): The position of the event in the room's topology.
        """
        return self.db_pool.simple_insert_many_txn(
            txn=txn,
            table="event_labels",
            values=[
                {
                    "event_id": event_id,
                    "label": label,
                    "room_id": room_id,
                    "topological_ordering": topological_ordering,
                }
                for label in labels
            ],
        )

    def _insert_event_expiry_txn(self, txn, event_id, expiry_ts):
        """Save the expiry timestamp associated with a given event ID.

        Args:
            txn (LoggingTransaction): The database transaction to use.
            event_id (str): The event ID the expiry timestamp is associated with.
            expiry_ts (int): The timestamp at which to expire (delete) the event.
        """
        return self.db_pool.simple_insert_txn(
            txn=txn,
            table="event_expiry",
            values={"event_id": event_id, "expiry_ts": expiry_ts},
        )

    def _store_event_reference_hashes_txn(self, txn, events):
        """Store a hash for a PDU
        Args:
            txn (cursor):
            events (list): list of Events.
        """

        vals = []
        for event in events:
            ref_alg, ref_hash_bytes = compute_event_reference_hash(event)
            vals.append(
                {
                    "event_id": event.event_id,
                    "algorithm": ref_alg,
                    "hash": memoryview(ref_hash_bytes),
                }
            )

        self.db_pool.simple_insert_many_txn(
            txn, table="event_reference_hashes", values=vals
        )

    def _store_room_members_txn(self, txn, events, backfilled):
        """Store a room member in the database."""

        def str_or_none(val: Any) -> Optional[str]:
            return val if isinstance(val, str) else None

        self.db_pool.simple_insert_many_txn(
            txn,
            table="room_memberships",
            values=[
                {
                    "event_id": event.event_id,
                    "user_id": event.state_key,
                    "sender": event.user_id,
                    "room_id": event.room_id,
                    "membership": event.membership,
                    "display_name": str_or_none(event.content.get("displayname")),
                    "avatar_url": str_or_none(event.content.get("avatar_url")),
                }
                for event in events
            ],
        )

        for event in events:
            txn.call_after(
                self.store._membership_stream_cache.entity_has_changed,
                event.state_key,
                event.internal_metadata.stream_ordering,
            )
            txn.call_after(
                self.store.get_invited_rooms_for_local_user.invalidate,
                (event.state_key,),
            )

            # We update the local_current_membership table only if the event is
            # "current", i.e., its something that has just happened.
            #
            # This will usually get updated by the `current_state_events` handling,
            # unless its an outlier, and an outlier is only "current" if it's an "out of
            # band membership", like a remote invite or a rejection of a remote invite.
            if (
                self.is_mine_id(event.state_key)
                and not backfilled
                and event.internal_metadata.is_outlier()
                and event.internal_metadata.is_out_of_band_membership()
            ):
                self.db_pool.simple_upsert_txn(
                    txn,
                    table="local_current_membership",
                    keyvalues={"room_id": event.room_id, "user_id": event.state_key},
                    values={
                        "event_id": event.event_id,
                        "membership": event.membership,
                    },
                )

    def _handle_event_relations(self, txn, event):
        """Handles inserting relation data during peristence of events

        Args:
            txn
            event (EventBase)
        """
        relation = event.content.get("m.relates_to")
        if not relation:
            # No relations
            return

        rel_type = relation.get("rel_type")
        if rel_type not in (
            RelationTypes.ANNOTATION,
            RelationTypes.REFERENCE,
            RelationTypes.REPLACE,
        ):
            # Unknown relation type
            return

        parent_id = relation.get("event_id")
        if not parent_id:
            # Invalid relation
            return

        aggregation_key = relation.get("key")

        self.db_pool.simple_insert_txn(
            txn,
            table="event_relations",
            values={
                "event_id": event.event_id,
                "relates_to_id": parent_id,
                "relation_type": rel_type,
                "aggregation_key": aggregation_key,
            },
        )

        txn.call_after(self.store.get_relations_for_event.invalidate, (parent_id,))
        txn.call_after(
            self.store.get_aggregation_groups_for_event.invalidate, (parent_id,)
        )

        if rel_type == RelationTypes.REPLACE:
            txn.call_after(self.store.get_applicable_edit.invalidate, (parent_id,))

    def _handle_insertion_event(self, txn: LoggingTransaction, event: EventBase):
        """Handles keeping track of insertion events and edges/connections.
        Part of MSC2716.

        Args:
            txn: The database transaction object
            event: The event to process
        """

        if event.type != EventTypes.MSC2716_INSERTION:
            # Not a insertion event
            return

        # Skip processing an insertion event if the room version doesn't
        # support it or the event is not from the room creator.
        room_version = self.store.get_room_version_txn(txn, event.room_id)
        room_creator = self.db_pool.simple_select_one_onecol_txn(
            txn,
            table="rooms",
            keyvalues={"room_id": event.room_id},
            retcol="creator",
            allow_none=True,
        )
        if not room_version.msc2716_historical and (
            not self.hs.config.experimental.msc2716_enabled
            or event.sender != room_creator
        ):
            return

        next_batch_id = event.content.get(EventContentFields.MSC2716_NEXT_BATCH_ID)
        if next_batch_id is None:
            # Invalid insertion event without next batch ID
            return

        logger.debug(
            "_handle_insertion_event (next_batch_id=%s) %s", next_batch_id, event
        )

        # Keep track of the insertion event and the batch ID
        self.db_pool.simple_insert_txn(
            txn,
            table="insertion_events",
            values={
                "event_id": event.event_id,
                "room_id": event.room_id,
                "next_batch_id": next_batch_id,
            },
        )

        # Insert an edge for every prev_event connection
        for prev_event_id in event.prev_events:
            self.db_pool.simple_insert_txn(
                txn,
                table="insertion_event_edges",
                values={
                    "event_id": event.event_id,
                    "room_id": event.room_id,
                    "insertion_prev_event_id": prev_event_id,
                },
            )

    def _handle_batch_event(self, txn: LoggingTransaction, event: EventBase):
        """Handles inserting the batch edges/connections between the batch event
        and an insertion event. Part of MSC2716.

        Args:
            txn: The database transaction object
            event: The event to process
        """

        if event.type != EventTypes.MSC2716_BATCH:
            # Not a batch event
            return

        # Skip processing a batch event if the room version doesn't
        # support it or the event is not from the room creator.
        room_version = self.store.get_room_version_txn(txn, event.room_id)
        room_creator = self.db_pool.simple_select_one_onecol_txn(
            txn,
            table="rooms",
            keyvalues={"room_id": event.room_id},
            retcol="creator",
            allow_none=True,
        )
        if not room_version.msc2716_historical and (
            not self.hs.config.experimental.msc2716_enabled
            or event.sender != room_creator
        ):
            return

        batch_id = event.content.get(EventContentFields.MSC2716_BATCH_ID)
        if batch_id is None:
            # Invalid batch event without a batch ID
            return

        logger.debug("_handle_batch_event batch_id=%s %s", batch_id, event)

        # Keep track of the insertion event and the batch ID
        self.db_pool.simple_insert_txn(
            txn,
            table="batch_events",
            values={
                "event_id": event.event_id,
                "room_id": event.room_id,
                "batch_id": batch_id,
            },
        )

        # When we receive an event with a `batch_id` referencing the
        # `next_batch_id` of the insertion event, we can remove it from the
        # `insertion_event_extremities` table.
        sql = """
            DELETE FROM insertion_event_extremities WHERE event_id IN (
                SELECT event_id FROM insertion_events
                WHERE next_batch_id = ?
            )
        """

        txn.execute(sql, (batch_id,))

    def _handle_redaction(self, txn, redacted_event_id):
        """Handles receiving a redaction and checking whether we need to remove
        any redacted relations from the database.

        Args:
            txn
            redacted_event_id (str): The event that was redacted.
        """

        self.db_pool.simple_delete_txn(
            txn, table="event_relations", keyvalues={"event_id": redacted_event_id}
        )

    def _store_room_topic_txn(self, txn, event):
        if hasattr(event, "content") and "topic" in event.content:
            self.store_event_search_txn(
                txn, event, "content.topic", event.content["topic"]
            )

    def _store_room_name_txn(self, txn, event):
        if hasattr(event, "content") and "name" in event.content:
            self.store_event_search_txn(
                txn, event, "content.name", event.content["name"]
            )

    def _store_room_message_txn(self, txn, event):
        if hasattr(event, "content") and "body" in event.content:
            self.store_event_search_txn(
                txn, event, "content.body", event.content["body"]
            )

    def _store_retention_policy_for_room_txn(self, txn, event):
        if not event.is_state():
            logger.debug("Ignoring non-state m.room.retention event")
            return

        if hasattr(event, "content") and (
            "min_lifetime" in event.content or "max_lifetime" in event.content
        ):
            if (
                "min_lifetime" in event.content
                and not isinstance(event.content.get("min_lifetime"), int)
            ) or (
                "max_lifetime" in event.content
                and not isinstance(event.content.get("max_lifetime"), int)
            ):
                # Ignore the event if one of the value isn't an integer.
                return

            self.db_pool.simple_insert_txn(
                txn=txn,
                table="room_retention",
                values={
                    "room_id": event.room_id,
                    "event_id": event.event_id,
                    "min_lifetime": event.content.get("min_lifetime"),
                    "max_lifetime": event.content.get("max_lifetime"),
                },
            )

            self.store._invalidate_cache_and_stream(
                txn, self.store.get_retention_policy_for_room, (event.room_id,)
            )

    def store_event_search_txn(self, txn, event, key, value):
        """Add event to the search table

        Args:
            txn (cursor):
            event (EventBase):
            key (str):
            value (str):
        """
        self.store.store_search_entries_txn(
            txn,
            (
                SearchEntry(
                    key=key,
                    value=value,
                    event_id=event.event_id,
                    room_id=event.room_id,
                    stream_ordering=event.internal_metadata.stream_ordering,
                    origin_server_ts=event.origin_server_ts,
                ),
            ),
        )

    def _set_push_actions_for_event_and_users_txn(
        self, txn, events_and_contexts, all_events_and_contexts
    ):
        """Handles moving push actions from staging table to main
        event_push_actions table for all events in `events_and_contexts`.

        Also ensures that all events in `all_events_and_contexts` are removed
        from the push action staging area.

        Args:
            events_and_contexts (list[(EventBase, EventContext)]): events
                we are persisting
            all_events_and_contexts (list[(EventBase, EventContext)]): all
                events that we were going to persist. This includes events
                we've already persisted, etc, that wouldn't appear in
                events_and_context.
        """

        # Only non outlier events will have push actions associated with them,
        # so let's filter them out. (This makes joining large rooms faster, as
        # these queries took seconds to process all the state events).
        non_outlier_events = [
            event
            for event, _ in events_and_contexts
            if not event.internal_metadata.is_outlier()
        ]

        sql = """
            INSERT INTO event_push_actions (
                room_id, event_id, user_id, actions, stream_ordering,
                topological_ordering, notif, highlight, unread
            )
            SELECT ?, event_id, user_id, actions, ?, ?, notif, highlight, unread
            FROM event_push_actions_staging
            WHERE event_id = ?
        """

        if non_outlier_events:
            txn.execute_batch(
                sql,
                (
                    (
                        event.room_id,
                        event.internal_metadata.stream_ordering,
                        event.depth,
                        event.event_id,
                    )
                    for event in non_outlier_events
                ),
            )

            room_to_event_ids: Dict[str, List[str]] = {}
            for e in non_outlier_events:
                room_to_event_ids.setdefault(e.room_id, []).append(e.event_id)

            for room_id, event_ids in room_to_event_ids.items():
                rows = self.db_pool.simple_select_many_txn(
                    txn,
                    table="event_push_actions_staging",
                    column="event_id",
                    iterable=event_ids,
                    keyvalues={},
                    retcols=("user_id",),
                )

                user_ids = {row["user_id"] for row in rows}

                for user_id in user_ids:
                    txn.call_after(
                        self.store.get_unread_event_push_actions_by_room_for_user.invalidate,
                        (room_id, user_id),
                    )

        # Now we delete the staging area for *all* events that were being
        # persisted.
        txn.execute_batch(
            "DELETE FROM event_push_actions_staging WHERE event_id = ?",
            (
                (event.event_id,)
                for event, _ in all_events_and_contexts
                if not event.internal_metadata.is_outlier()
            ),
        )

    def _remove_push_actions_for_event_id_txn(self, txn, room_id, event_id):
        # Sad that we have to blow away the cache for the whole room here
        txn.call_after(
            self.store.get_unread_event_push_actions_by_room_for_user.invalidate,
            (room_id,),
        )
        txn.execute(
            "DELETE FROM event_push_actions WHERE room_id = ? AND event_id = ?",
            (room_id, event_id),
        )

    def _store_rejections_txn(self, txn, event_id, reason):
        self.db_pool.simple_insert_txn(
            txn,
            table="rejections",
            values={
                "event_id": event_id,
                "reason": reason,
                "last_check": self._clock.time_msec(),
            },
        )

    def _store_event_state_mappings_txn(
        self, txn, events_and_contexts: Iterable[Tuple[EventBase, EventContext]]
    ):
        state_groups = {}
        for event, context in events_and_contexts:
            if event.internal_metadata.is_outlier():
                continue

            # if the event was rejected, just give it the same state as its
            # predecessor.
            if context.rejected:
                state_groups[event.event_id] = context.state_group_before_event
                continue

            state_groups[event.event_id] = context.state_group

        self.db_pool.simple_insert_many_txn(
            txn,
            table="event_to_state_groups",
            values=[
                {"state_group": state_group_id, "event_id": event_id}
                for event_id, state_group_id in state_groups.items()
            ],
        )

        for event_id, state_group_id in state_groups.items():
            txn.call_after(
                self.store._get_state_group_for_event.prefill,
                (event_id,),
                state_group_id,
            )

    def _update_min_depth_for_room_txn(self, txn, room_id, depth):
        min_depth = self.store._get_min_depth_interaction(txn, room_id)

        if min_depth is not None and depth >= min_depth:
            return

        self.db_pool.simple_upsert_txn(
            txn,
            table="room_depth",
            keyvalues={"room_id": room_id},
            values={"min_depth": depth},
        )

    def _handle_mult_prev_events(self, txn, events):
        """
        For the given event, update the event edges table and forward and
        backward extremities tables.
        """
        self.db_pool.simple_insert_many_txn(
            txn,
            table="event_edges",
            values=[
                {
                    "event_id": ev.event_id,
                    "prev_event_id": e_id,
                    "room_id": ev.room_id,
                    "is_state": False,
                }
                for ev in events
                for e_id in ev.prev_event_ids()
            ],
        )

        self._update_backward_extremeties(txn, events)

    def _update_backward_extremeties(self, txn, events):
        """Updates the event_backward_extremities tables based on the new/updated
        events being persisted.

        This is called for new events *and* for events that were outliers, but
        are now being persisted as non-outliers.

        Forward extremities are handled when we first start persisting the events.
        """
        # From the events passed in, add all of the prev events as backwards extremities.
        # Ignore any events that are already backwards extrems or outliers.
        query = (
            "INSERT INTO event_backward_extremities (event_id, room_id)"
            " SELECT ?, ? WHERE NOT EXISTS ("
            "   SELECT 1 FROM event_backward_extremities"
            "   WHERE event_id = ? AND room_id = ?"
            " )"
            " AND NOT EXISTS ("
            "   SELECT 1 FROM events WHERE event_id = ? AND room_id = ? "
            "   AND outlier = ?"
            " )"
        )

        txn.execute_batch(
            query,
            [
                (e_id, ev.room_id, e_id, ev.room_id, e_id, ev.room_id, False)
                for ev in events
                for e_id in ev.prev_event_ids()
                if not ev.internal_metadata.is_outlier()
            ],
        )

        # Delete all these events that we've already fetched and now know that their
        # prev events are the new backwards extremeties.
        query = (
            "DELETE FROM event_backward_extremities"
            " WHERE event_id = ? AND room_id = ?"
        )
        txn.execute_batch(
            query,
            [
                (ev.event_id, ev.room_id)
                for ev in events
                if not ev.internal_metadata.is_outlier()
            ],
        )


@attr.s(slots=True)
class _LinkMap:
    """A helper type for tracking links between chains."""

    # Stores the set of links as nested maps: source chain ID -> target chain ID
    # -> source sequence number -> target sequence number.
    maps = attr.ib(type=Dict[int, Dict[int, Dict[int, int]]], factory=dict)

    # Stores the links that have been added (with new set to true), as tuples of
    # `(source chain ID, source sequence no, target chain ID, target sequence no.)`
    additions = attr.ib(type=Set[Tuple[int, int, int, int]], factory=set)

    def add_link(
        self,
        src_tuple: Tuple[int, int],
        target_tuple: Tuple[int, int],
        new: bool = True,
    ) -> bool:
        """Add a new link between two chains, ensuring no redundant links are added.

        New links should be added in topological order.

        Args:
            src_tuple: The chain ID/sequence number of the source of the link.
            target_tuple: The chain ID/sequence number of the target of the link.
            new: Whether this is a "new" link, i.e. should it be returned
                by `get_additions`.

        Returns:
            True if a link was added, false if the given link was dropped as redundant
        """
        src_chain, src_seq = src_tuple
        target_chain, target_seq = target_tuple

        current_links = self.maps.setdefault(src_chain, {}).setdefault(target_chain, {})

        assert src_chain != target_chain

        if new:
            # Check if the new link is redundant
            for current_seq_src, current_seq_target in current_links.items():
                # If a link "crosses" another link then its redundant. For example
                # in the following link 1 (L1) is redundant, as any event reachable
                # via L1 is *also* reachable via L2.
                #
                #   Chain A     Chain B
                #      |          |
                #   L1 |------    |
                #      |     |    |
                #   L2 |---- | -->|
                #      |     |    |
                #      |     |--->|
                #      |          |
                #      |          |
                #
                # So we only need to keep links which *do not* cross, i.e. links
                # that both start and end above or below an existing link.
                #
                # Note, since we add links in topological ordering we should never
                # see `src_seq` less than `current_seq_src`.

                if current_seq_src <= src_seq and target_seq <= current_seq_target:
                    # This new link is redundant, nothing to do.
                    return False

            self.additions.add((src_chain, src_seq, target_chain, target_seq))

        current_links[src_seq] = target_seq
        return True

    def get_links_from(
        self, src_tuple: Tuple[int, int]
    ) -> Generator[Tuple[int, int], None, None]:
        """Gets the chains reachable from the given chain/sequence number.

        Yields:
            The chain ID and sequence number the link points to.
        """
        src_chain, src_seq = src_tuple
        for target_id, sequence_numbers in self.maps.get(src_chain, {}).items():
            for link_src_seq, target_seq in sequence_numbers.items():
                if link_src_seq <= src_seq:
                    yield target_id, target_seq

    def get_links_between(
        self, source_chain: int, target_chain: int
    ) -> Generator[Tuple[int, int], None, None]:
        """Gets the links between two chains.

        Yields:
            The source and target sequence numbers.
        """

        yield from self.maps.get(source_chain, {}).get(target_chain, {}).items()

    def get_additions(self) -> Generator[Tuple[int, int, int, int], None, None]:
        """Gets any newly added links.

        Yields:
            The source chain ID/sequence number and target chain ID/sequence number
        """

        for src_chain, src_seq, target_chain, _ in self.additions:
            target_seq = self.maps.get(src_chain, {}).get(target_chain, {}).get(src_seq)
            if target_seq is not None:
                yield (src_chain, src_seq, target_chain, target_seq)

    def exists_path_from(
        self,
        src_tuple: Tuple[int, int],
        target_tuple: Tuple[int, int],
    ) -> bool:
        """Checks if there is a path between the source chain ID/sequence and
        target chain ID/sequence.
        """
        src_chain, src_seq = src_tuple
        target_chain, target_seq = target_tuple

        if src_chain == target_chain:
            return target_seq <= src_seq

        links = self.get_links_between(src_chain, target_chain)
        for link_start_seq, link_end_seq in links:
            if link_start_seq <= src_seq and target_seq <= link_end_seq:
                return True

        return False<|MERGE_RESOLUTION|>--- conflicted
+++ resolved
@@ -1312,19 +1312,6 @@
                     logger.exception("")
                     raise
 
-<<<<<<< HEAD
-                # update the stored internal_metadata to update the "outlier" flag.
-                # TODO: This is unused as of Synapse 1.31. Remove it once we are happy
-                #  to drop backwards-compatibility with 1.30.
-                metadata_json = json_encoder.encode(event.internal_metadata.get_dict())
-                sql = "UPDATE event_json SET internal_metadata = ? WHERE event_id = ?"
-                txn.execute(sql, (metadata_json, event.event_id))
-
-                sql = "UPDATE events SET internal_metadata = ?, outlier = ? WHERE event_id = ?"
-                txn.execute(sql, (metadata_json, False, event.event_id))
-
-=======
->>>>>>> 95813ff4
                 # Add an entry to the ex_outlier_stream table to replicate the
                 # change in outlier status to our workers.
                 stream_order = event.internal_metadata.stream_ordering
