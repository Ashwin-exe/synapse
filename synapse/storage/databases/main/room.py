--- conflicted
+++ resolved
@@ -21,13 +21,6 @@
 from enum import Enum
 from typing import Any, Dict, List, Optional, Tuple
 
-<<<<<<< HEAD
-from canonicaljson import json
-
-from twisted.internet import defer
-
-=======
->>>>>>> 56efa9ec
 from synapse.api.constants import EventTypes
 from synapse.api.errors import StoreError
 from synapse.api.room_versions import RoomVersion, RoomVersions
@@ -346,23 +339,22 @@
             desc="is_room_blocked",
         )
 
-    @defer.inlineCallbacks
-    def is_room_published(self, room_id):
+    async def is_room_published(self, room_id: str) -> bool:
         """Check whether a room has been published in the local public room
         directory.
 
         Args:
-            room_id (str)
+            room_id
         Returns:
-            bool: Whether the room is currently published in the room directory
+            Whether the room is currently published in the room directory
         """
         # Get room information
-        room_info = yield self.get_room(room_id)
+        room_info = await self.get_room(room_id)
         if not room_info:
-            defer.returnValue(False)
+            return False
 
         # Check the is_public value
-        defer.returnValue(room_info.get("is_public", False))
+        return room_info.get("is_public", False)
 
     async def get_rooms_paginate(
         self,
@@ -576,7 +568,7 @@
         # maximum, in order not to filter out events we should filter out when sending to
         # the client.
         if not self.config.retention_enabled:
-            defer.returnValue({"min_lifetime": None, "max_lifetime": None})
+            return {"min_lifetime": None, "max_lifetime": None}
 
         def get_retention_policy_for_room_txn(txn):
             txn.execute(
