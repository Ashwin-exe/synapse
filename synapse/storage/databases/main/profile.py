# -*- coding: utf-8 -*-
# Copyright 2014-2016 OpenMarket Ltd
# Copyright 2018 New Vector Ltd
#
# Licensed under the Apache License, Version 2.0 (the "License");
# you may not use this file except in compliance with the License.
# You may obtain a copy of the License at
#
#     http://www.apache.org/licenses/LICENSE-2.0
#
# Unless required by applicable law or agreed to in writing, software
# distributed under the License is distributed on an "AS IS" BASIS,
# WITHOUT WARRANTIES OR CONDITIONS OF ANY KIND, either express or implied.
# See the License for the specific language governing permissions and
# limitations under the License.
from typing import Any, Dict, List, Optional, Tuple

from synapse.api.errors import StoreError
from synapse.storage._base import SQLBaseStore
from synapse.storage.databases.main.roommember import ProfileInfo
from synapse.types import UserID
from synapse.util.caches.descriptors import cached

BATCH_SIZE = 100


class ProfileWorkerStore(SQLBaseStore):
    async def get_profileinfo(self, user_localpart: str) -> ProfileInfo:
        try:
            profile = await self.db_pool.simple_select_one(
                table="profiles",
                keyvalues={"user_id": user_localpart},
                retcols=("displayname", "avatar_url"),
                desc="get_profileinfo",
            )
        except StoreError as e:
            if e.code == 404:
                # no match
                return ProfileInfo(None, None)
            else:
                raise

        return ProfileInfo(
            avatar_url=profile["avatar_url"], display_name=profile["displayname"]
        )

    @cached(max_entries=5000)
    async def get_profile_displayname(self, user_localpart: str) -> str:
        return await self.db_pool.simple_select_one_onecol(
            table="profiles",
            keyvalues={"user_id": user_localpart},
            retcol="displayname",
            desc="get_profile_displayname",
        )

    @cached(max_entries=5000)
    async def get_profile_avatar_url(self, user_localpart: str) -> str:
        return await self.db_pool.simple_select_one_onecol(
            table="profiles",
            keyvalues={"user_id": user_localpart},
            retcol="avatar_url",
            desc="get_profile_avatar_url",
        )

    async def get_latest_profile_replication_batch_number(self):
        def f(txn):
            txn.execute("SELECT MAX(batch) as maxbatch FROM profiles")
            rows = self.db_pool.cursor_to_dict(txn)
            return rows[0]["maxbatch"]

        return await self.db_pool.runInteraction(
            "get_latest_profile_replication_batch_number", f
        )

    async def get_profile_batch(self, batchnum):
        return await self.db_pool.simple_select_list(
            table="profiles",
            keyvalues={"batch": batchnum},
            retcols=("user_id", "displayname", "avatar_url", "active"),
            desc="get_profile_batch",
        )

    async def assign_profile_batch(self):
        def f(txn):
            sql = (
                "UPDATE profiles SET batch = "
                "(SELECT COALESCE(MAX(batch), -1) + 1 FROM profiles) "
                "WHERE user_id in ("
                "    SELECT user_id FROM profiles WHERE batch is NULL limit ?"
                ")"
            )
            txn.execute(sql, (BATCH_SIZE,))
            return txn.rowcount

        return await self.db_pool.runInteraction("assign_profile_batch", f)

    async def get_replication_hosts(self):
        def f(txn):
            txn.execute(
                "SELECT host, last_synced_batch FROM profile_replication_status"
            )
            rows = self.db_pool.cursor_to_dict(txn)
            return {r["host"]: r["last_synced_batch"] for r in rows}

        return await self.db_pool.runInteraction("get_replication_hosts", f)

    async def update_replication_batch_for_host(
        self, host: str, last_synced_batch: int
    ):
        return await self.db_pool.simple_upsert(
            table="profile_replication_status",
            keyvalues={"host": host},
            values={"last_synced_batch": last_synced_batch},
            desc="update_replication_batch_for_host",
        )

    async def get_from_remote_profile_cache(
        self, user_id: str
    ) -> Optional[Dict[str, Any]]:
        return await self.db_pool.simple_select_one(
            table="remote_profile_cache",
            keyvalues={"user_id": user_id},
            retcols=("displayname", "avatar_url"),
            allow_none=True,
            desc="get_from_remote_profile_cache",
        )

    async def create_profile(self, user_localpart: str) -> None:
        await self.db_pool.simple_insert(
            table="profiles", values={"user_id": user_localpart}, desc="create_profile"
        )

    async def set_profile_displayname(
        self, user_localpart: str, new_displayname: str, batchnum: int
    ) -> None:
        # Invalidate the read cache for this user
        self.get_profile_displayname.invalidate((user_localpart,))

        await self.db_pool.simple_upsert(
            table="profiles",
            keyvalues={"user_id": user_localpart},
            values={"displayname": new_displayname, "batch": batchnum},
            desc="set_profile_displayname",
            lock=False,  # we can do this because user_id has a unique index
        )

    async def set_profile_avatar_url(
        self, user_localpart: str, new_avatar_url: str, batchnum: int
    ) -> None:
        # Invalidate the read cache for this user
        self.get_profile_avatar_url.invalidate((user_localpart,))

        await self.db_pool.simple_upsert(
            table="profiles",
            keyvalues={"user_id": user_localpart},
            values={"avatar_url": new_avatar_url, "batch": batchnum},
            desc="set_profile_avatar_url",
            lock=False,  # we can do this because user_id has a unique index
        )

    async def set_profiles_active(
        self, users: List[UserID], active: bool, hide: bool, batchnum: int,
    ) -> None:
        """Given a set of users, set active and hidden flags on them.

        Args:
            users: A list of UserIDs
            active: Whether to set the users to active or inactive
            hide: Whether to hide the users (withold from replication). If
                False and active is False, users will have their profiles
                erased
            batchnum: The batch number, used for profile replication
        """
        # Convert list of localparts to list of tuples containing localparts
        user_localparts = [(user.localpart,) for user in users]

        # Generate list of value tuples for each user
        value_names = ("active", "batch")
        values = [(int(active), batchnum) for _ in user_localparts]  # type: List[Tuple]

        if not active and not hide:
            # we are deactivating for real (not in hide mode)
            # so clear the profile information
            value_names += ("avatar_url", "displayname")
            values = [v + (None, None) for v in values]

        return await self.db_pool.runInteraction(
            "set_profiles_active",
            self.db_pool.simple_upsert_many_txn,
            table="profiles",
            key_names=("user_id",),
            key_values=user_localparts,
            value_names=value_names,
            value_values=values,
        )

<<<<<<< HEAD

class ProfileStore(ProfileWorkerStore):
    def __init__(self, database, db_conn, hs):
        super().__init__(database, db_conn, hs)

        self.db_pool.updates.register_background_index_update(
            "profile_replication_status_host_index",
            index_name="profile_replication_status_idx",
            table="profile_replication_status",
            columns=["host"],
            unique=True,
        )

    async def add_remote_profile_cache(
        self, user_id: str, displayname: str, avatar_url: str
    ) -> None:
        """Ensure we are caching the remote user's profiles.

        This should only be called when `is_subscribed_remote_profile_for_user`
        would return true for the user.
        """
        await self.db_pool.simple_upsert(
            table="remote_profile_cache",
            keyvalues={"user_id": user_id},
            values={
                "displayname": displayname,
                "avatar_url": avatar_url,
                "last_check": self._clock.time_msec(),
            },
            desc="add_remote_profile_cache",
        )

=======
>>>>>>> 74976a8e
    async def update_remote_profile_cache(
        self, user_id: str, displayname: str, avatar_url: str
    ) -> int:
        return await self.db_pool.simple_upsert(
            table="remote_profile_cache",
            keyvalues={"user_id": user_id},
            values={
                "displayname": displayname,
                "avatar_url": avatar_url,
                "last_check": self._clock.time_msec(),
            },
            desc="update_remote_profile_cache",
        )

    async def maybe_delete_remote_profile_cache(self, user_id):
        """Check if we still care about the remote user's profile, and if we
        don't then remove their profile from the cache
        """
        subscribed = await self.is_subscribed_remote_profile_for_user(user_id)
        if not subscribed:
            await self.db_pool.simple_delete(
                table="remote_profile_cache",
                keyvalues={"user_id": user_id},
                desc="delete_remote_profile_cache",
            )

    async def is_subscribed_remote_profile_for_user(self, user_id):
        """Check whether we are interested in a remote user's profile.
        """
        res = await self.db_pool.simple_select_one_onecol(
            table="group_users",
            keyvalues={"user_id": user_id},
            retcol="user_id",
            allow_none=True,
            desc="should_update_remote_profile_cache_for_user",
        )

        if res:
            return True

        res = await self.db_pool.simple_select_one_onecol(
            table="group_invites",
            keyvalues={"user_id": user_id},
            retcol="user_id",
            allow_none=True,
            desc="should_update_remote_profile_cache_for_user",
        )

        if res:
            return True

    async def get_remote_profile_cache_entries_that_expire(
        self, last_checked: int
    ) -> Dict[str, str]:
        """Get all users who haven't been checked since `last_checked`
        """

        def _get_remote_profile_cache_entries_that_expire_txn(txn):
            sql = """
                SELECT user_id, displayname, avatar_url
                FROM remote_profile_cache
                WHERE last_check < ?
            """

            txn.execute(sql, (last_checked,))

            return self.db_pool.cursor_to_dict(txn)

        return await self.db_pool.runInteraction(
            "get_remote_profile_cache_entries_that_expire",
            _get_remote_profile_cache_entries_that_expire_txn,
        )


class ProfileStore(ProfileWorkerStore):
    async def add_remote_profile_cache(
        self, user_id: str, displayname: str, avatar_url: str
    ) -> None:
        """Ensure we are caching the remote user's profiles.

        This should only be called when `is_subscribed_remote_profile_for_user`
        would return true for the user.
        """
        await self.db_pool.simple_upsert(
            table="remote_profile_cache",
            keyvalues={"user_id": user_id},
            values={
                "displayname": displayname,
                "avatar_url": avatar_url,
                "last_check": self._clock.time_msec(),
            },
            desc="add_remote_profile_cache",
        )<|MERGE_RESOLUTION|>--- conflicted
+++ resolved
@@ -194,20 +194,6 @@
             value_values=values,
         )
 
-<<<<<<< HEAD
-
-class ProfileStore(ProfileWorkerStore):
-    def __init__(self, database, db_conn, hs):
-        super().__init__(database, db_conn, hs)
-
-        self.db_pool.updates.register_background_index_update(
-            "profile_replication_status_host_index",
-            index_name="profile_replication_status_idx",
-            table="profile_replication_status",
-            columns=["host"],
-            unique=True,
-        )
-
     async def add_remote_profile_cache(
         self, user_id: str, displayname: str, avatar_url: str
     ) -> None:
@@ -227,8 +213,6 @@
             desc="add_remote_profile_cache",
         )
 
-=======
->>>>>>> 74976a8e
     async def update_remote_profile_cache(
         self, user_id: str, displayname: str, avatar_url: str
     ) -> int:
@@ -304,6 +288,17 @@
 
 
 class ProfileStore(ProfileWorkerStore):
+    def __init__(self, database, db_conn, hs):
+        super().__init__(database, db_conn, hs)
+
+        self.db_pool.updates.register_background_index_update(
+            "profile_replication_status_host_index",
+            index_name="profile_replication_status_idx",
+            table="profile_replication_status",
+            columns=["host"],
+            unique=True,
+        )
+
     async def add_remote_profile_cache(
         self, user_id: str, displayname: str, avatar_url: str
     ) -> None:
