# -*- coding: utf-8 -*-
# Copyright 2014-2016 OpenMarket Ltd
# Copyright 2019 The Matrix.org Foundation C.I.C.
#
# Licensed under the Apache License, Version 2.0 (the "License");
# you may not use this file except in compliance with the License.
# You may obtain a copy of the License at
#
#     http://www.apache.org/licenses/LICENSE-2.0
#
# Unless required by applicable law or agreed to in writing, software
# distributed under the License is distributed on an "AS IS" BASIS,
# WITHOUT WARRANTIES OR CONDITIONS OF ANY KIND, either express or implied.
# See the License for the specific language governing permissions and
# limitations under the License.

import collections
import logging
import re
from typing import Optional, Tuple

from six import integer_types

from canonicaljson import json

from twisted.internet import defer

from synapse.api.constants import EventTypes
from synapse.api.errors import StoreError
from synapse.storage._base import SQLBaseStore
from synapse.storage.data_stores.main.search import SearchStore
from synapse.types import ThirdPartyInstanceID
from synapse.util.caches.descriptors import cached, cachedInlineCallbacks

logger = logging.getLogger(__name__)


OpsLevel = collections.namedtuple(
    "OpsLevel", ("ban_level", "kick_level", "redact_level")
)

RatelimitOverride = collections.namedtuple(
    "RatelimitOverride", ("messages_per_second", "burst_count")
)


class RoomWorkerStore(SQLBaseStore):
    def get_room(self, room_id):
        """Retrieve a room.

        Args:
            room_id (str): The ID of the room to retrieve.
        Returns:
            A dict containing the room information, or None if the room is unknown.
        """
        return self._simple_select_one(
            table="rooms",
            keyvalues={"room_id": room_id},
            retcols=("room_id", "is_public", "creator"),
            desc="get_room",
            allow_none=True,
        )

    def get_public_room_ids(self):
        return self._simple_select_onecol(
            table="rooms",
            keyvalues={"is_public": True},
            retcol="room_id",
            desc="get_public_room_ids",
        )

    def count_public_rooms(self, network_tuple, ignore_non_federatable):
        """Counts the number of public rooms as tracked in the room_stats_current
        and room_stats_state table.

        Args:
            network_tuple (ThirdPartyInstanceID|None)
            ignore_non_federatable (bool): If true filters out non-federatable rooms
        """

        def _count_public_rooms_txn(txn):
            query_args = []

            if network_tuple:
                if network_tuple.appservice_id:
                    published_sql = """
                        SELECT room_id from appservice_room_list
                        WHERE appservice_id = ? AND network_id = ?
                    """
                    query_args.append(network_tuple.appservice_id)
                    query_args.append(network_tuple.network_id)
                else:
                    published_sql = """
                        SELECT room_id FROM rooms WHERE is_public
                    """
            else:
                published_sql = """
                    SELECT room_id FROM rooms WHERE is_public
                    UNION SELECT room_id from appservice_room_list
            """

            sql = """
                SELECT
                    COALESCE(COUNT(*), 0)
                FROM (
                    %(published_sql)s
                ) published
                INNER JOIN room_stats_state USING (room_id)
                INNER JOIN room_stats_current USING (room_id)
                WHERE
                    (
                        join_rules = 'public' OR history_visibility = 'world_readable'
                    )
                    AND joined_members > 0
            """ % {
                "published_sql": published_sql
            }

            txn.execute(sql, query_args)
            return txn.fetchone()[0]

        return self.runInteraction("count_public_rooms", _count_public_rooms_txn)

    @defer.inlineCallbacks
    def get_largest_public_rooms(
        self,
        network_tuple: Optional[ThirdPartyInstanceID],
        search_filter: Optional[dict],
        limit: Optional[int],
        bounds: Optional[Tuple[int, str]],
        forwards: bool,
        ignore_non_federatable: bool = False,
    ):
        """Gets the largest public rooms (where largest is in terms of joined
        members, as tracked in the statistics table).

        Args:
            network_tuple
            search_filter
            limit: Maxmimum number of rows to return, unlimited otherwise.
            bounds: An uppoer or lower bound to apply to result set if given,
                consists of a joined member count and room_id (these are
                excluded from result set).
            forwards: true iff going forwards, going backwards otherwise
            ignore_non_federatable: If true filters out non-federatable rooms.

        Returns:
            Rooms in order: biggest number of joined users first.
            We then arbitrarily use the room_id as a tie breaker.

        """

        where_clauses = []
        query_args = []

        if network_tuple:
            if network_tuple.appservice_id:
                published_sql = """
                    SELECT room_id from appservice_room_list
                    WHERE appservice_id = ? AND network_id = ?
                """
                query_args.append(network_tuple.appservice_id)
                query_args.append(network_tuple.network_id)
            else:
                published_sql = """
                    SELECT room_id FROM rooms WHERE is_public
                """
        else:
            published_sql = """
                SELECT room_id FROM rooms WHERE is_public
                UNION SELECT room_id from appservice_room_list
            """

        # Work out the bounds if we're given them, these bounds look slightly
        # odd, but are designed to help query planner use indices by pulling
        # out a common bound.
        if bounds:
            last_joined_members, last_room_id = bounds
            if forwards:
                where_clauses.append(
                    """
                        joined_members <= ? AND (
                            joined_members < ? OR room_id < ?
                        )
                    """
                )
            else:
                where_clauses.append(
                    """
                        joined_members >= ? AND (
                            joined_members > ? OR room_id > ?
                        )
                    """
                )

            query_args += [last_joined_members, last_joined_members, last_room_id]

        if ignore_non_federatable:
            where_clauses.append("is_federatable")

        if search_filter and search_filter.get("generic_search_term", None):
            search_term = "%" + search_filter["generic_search_term"] + "%"

            where_clauses.append(
                """
                    (
                        LOWER(name) LIKE ?
                        OR LOWER(topic) LIKE ?
                        OR LOWER(canonical_alias) LIKE ?
                    )
                """
            )
            query_args += [
                search_term.lower(),
                search_term.lower(),
                search_term.lower(),
            ]

        where_clause = ""
        if where_clauses:
            where_clause = " AND " + " AND ".join(where_clauses)

        sql = """
            SELECT
                room_id, name, topic, canonical_alias, joined_members,
                avatar, history_visibility, joined_members, guest_access
            FROM (
                %(published_sql)s
            ) published
            INNER JOIN room_stats_state USING (room_id)
            INNER JOIN room_stats_current USING (room_id)
            WHERE
                (
                    join_rules = 'public' OR history_visibility = 'world_readable'
                )
                AND joined_members > 0
                %(where_clause)s
            ORDER BY joined_members %(dir)s, room_id %(dir)s
        """ % {
            "published_sql": published_sql,
            "where_clause": where_clause,
            "dir": "DESC" if forwards else "ASC",
        }

        if limit is not None:
            query_args.append(limit)

            sql += """
                LIMIT ?
            """

        def _get_largest_public_rooms_txn(txn):
            txn.execute(sql, query_args)

            results = self.cursor_to_dict(txn)

            if not forwards:
                results.reverse()

            return results

        ret_val = yield self.runInteraction(
            "get_largest_public_rooms", _get_largest_public_rooms_txn
        )
        defer.returnValue(ret_val)

    @cached(max_entries=10000)
    def is_room_blocked(self, room_id):
        return self._simple_select_one_onecol(
            table="blocked_rooms",
            keyvalues={"room_id": room_id},
            retcol="1",
            allow_none=True,
            desc="is_room_blocked",
        )

    @defer.inlineCallbacks
    def is_room_published(self, room_id):
        """Check whether a room has been published in the local public room
        directory.

        Args:
            room_id (str)
        Returns:
            bool: Whether the room is currently published in the room directory
        """
        # Get room information
        room_info = yield self.get_room(room_id)
        if not room_info:
            defer.returnValue(False)

        # Check the is_public value
        defer.returnValue(room_info.get("is_public", False))

    @cachedInlineCallbacks(max_entries=10000)
    def get_ratelimit_for_user(self, user_id):
        """Check if there are any overrides for ratelimiting for the given
        user

        Args:
            user_id (str)

        Returns:
            RatelimitOverride if there is an override, else None. If the contents
            of RatelimitOverride are None or 0 then ratelimitng has been
            disabled for that user entirely.
        """
        row = yield self._simple_select_one(
            table="ratelimit_override",
            keyvalues={"user_id": user_id},
            retcols=("messages_per_second", "burst_count"),
            allow_none=True,
            desc="get_ratelimit_for_user",
        )

        if row:
            return RatelimitOverride(
                messages_per_second=row["messages_per_second"],
                burst_count=row["burst_count"],
            )
        else:
            return None

    @cachedInlineCallbacks()
    def get_retention_policy_for_room(self, room_id):
        """Get the retention policy for a given room.

        If no retention policy has been found for this room, returns a policy defined
        by the configured default policy (which has None as both the 'min_lifetime' and
        the 'max_lifetime' if no default policy has been defined in the server's
        configuration).

        Args:
            room_id (str): The ID of the room to get the retention policy of.

        Returns:
            dict[int, int]: "min_lifetime" and "max_lifetime" for this room.
        """
<<<<<<< HEAD
        # If the room retention feature is disabled, return a policy with no minimum nor
        # maximum, in order not to filter out events we should filter out when sending to
        # the client.
        if not self.config.retention_enabled:
            defer.returnValue({"min_lifetime": None, "max_lifetime": None})
=======
>>>>>>> d31f69af

        def get_retention_policy_for_room_txn(txn):
            txn.execute(
                """
                SELECT min_lifetime, max_lifetime FROM room_retention
                INNER JOIN current_state_events USING (event_id, room_id)
                WHERE room_id = ?;
                """,
                (room_id,),
            )

            return self.cursor_to_dict(txn)

        ret = yield self.runInteraction(
<<<<<<< HEAD
            "get_retention_policy_for_room", get_retention_policy_for_room_txn
=======
            "get_retention_policy_for_room", get_retention_policy_for_room_txn,
>>>>>>> d31f69af
        )

        # If we don't know this room ID, ret will be None, in this case return the default
        # policy.
        if not ret:
            defer.returnValue(
                {
                    "min_lifetime": self.config.retention_default_min_lifetime,
                    "max_lifetime": self.config.retention_default_max_lifetime,
                }
            )

        row = ret[0]

        # If one of the room's policy's attributes isn't defined, use the matching
        # attribute from the default policy.
        # The default values will be None if no default policy has been defined, or if one
        # of the attributes is missing from the default policy.
        if row["min_lifetime"] is None:
            row["min_lifetime"] = self.config.retention_default_min_lifetime

        if row["max_lifetime"] is None:
            row["max_lifetime"] = self.config.retention_default_max_lifetime

        defer.returnValue(row)


class RoomStore(RoomWorkerStore, SearchStore):
    def __init__(self, db_conn, hs):
        super(RoomStore, self).__init__(db_conn, hs)

        self.config = hs.config

        self.register_background_update_handler(
<<<<<<< HEAD
            "insert_room_retention", self._background_insert_retention
=======
            "insert_room_retention", self._background_insert_retention,
>>>>>>> d31f69af
        )

    @defer.inlineCallbacks
    def _background_insert_retention(self, progress, batch_size):
        """Retrieves a list of all rooms within a range and inserts an entry for each of
        them into the room_retention table.
        NULLs the property's columns if missing from the retention event in the room's
        state (or NULLs all of them if there's no retention event in the room's state),
        so that we fall back to the server's retention policy.
        """

        last_room = progress.get("room_id", "")

        def _background_insert_retention_txn(txn):
            txn.execute(
                """
                SELECT state.room_id, state.event_id, events.json
                FROM current_state_events as state
                LEFT JOIN event_json AS events ON (state.event_id = events.event_id)
                WHERE state.room_id > ? AND state.type = '%s'
                ORDER BY state.room_id ASC
                LIMIT ?;
                """
                % EventTypes.Retention,
                (last_room, batch_size),
            )

            rows = self.cursor_to_dict(txn)

            if not rows:
                return True

            for row in rows:
                if not row["json"]:
                    retention_policy = {}
                else:
                    ev = json.loads(row["json"])
                    retention_policy = json.dumps(ev["content"])

                self._simple_insert_txn(
                    txn=txn,
                    table="room_retention",
                    values={
                        "room_id": row["room_id"],
                        "event_id": row["event_id"],
                        "min_lifetime": retention_policy.get("min_lifetime"),
                        "max_lifetime": retention_policy.get("max_lifetime"),
                    },
                )

            logger.info("Inserted %d rows into room_retention", len(rows))

            self._background_update_progress_txn(
                txn, "insert_room_retention", {"room_id": rows[-1]["room_id"]}
            )

            if batch_size > len(rows):
                return True
            else:
                return False

        end = yield self.runInteraction(
<<<<<<< HEAD
            "insert_room_retention", _background_insert_retention_txn
=======
            "insert_room_retention", _background_insert_retention_txn,
>>>>>>> d31f69af
        )

        if end:
            yield self._end_background_update("insert_room_retention")

        defer.returnValue(batch_size)

    @defer.inlineCallbacks
    def store_room(self, room_id, room_creator_user_id, is_public):
        """Stores a room.

        Args:
            room_id (str): The desired room ID, can be None.
            room_creator_user_id (str): The user ID of the room creator.
            is_public (bool): True to indicate that this room should appear in
            public room lists.
        Raises:
            StoreError if the room could not be stored.
        """
        try:

            def store_room_txn(txn, next_id):
                self._simple_insert_txn(
                    txn,
                    "rooms",
                    {
                        "room_id": room_id,
                        "creator": room_creator_user_id,
                        "is_public": is_public,
                    },
                )
                if is_public:
                    self._simple_insert_txn(
                        txn,
                        table="public_room_list_stream",
                        values={
                            "stream_id": next_id,
                            "room_id": room_id,
                            "visibility": is_public,
                        },
                    )

            with self._public_room_id_gen.get_next() as next_id:
                yield self.runInteraction("store_room_txn", store_room_txn, next_id)
        except Exception as e:
            logger.error("store_room with room_id=%s failed: %s", room_id, e)
            raise StoreError(500, "Problem creating room.")

    @defer.inlineCallbacks
    def set_room_is_public(self, room_id, is_public):
        def set_room_is_public_txn(txn, next_id):
            self._simple_update_one_txn(
                txn,
                table="rooms",
                keyvalues={"room_id": room_id},
                updatevalues={"is_public": is_public},
            )

            entries = self._simple_select_list_txn(
                txn,
                table="public_room_list_stream",
                keyvalues={
                    "room_id": room_id,
                    "appservice_id": None,
                    "network_id": None,
                },
                retcols=("stream_id", "visibility"),
            )

            entries.sort(key=lambda r: r["stream_id"])

            add_to_stream = True
            if entries:
                add_to_stream = bool(entries[-1]["visibility"]) != is_public

            if add_to_stream:
                self._simple_insert_txn(
                    txn,
                    table="public_room_list_stream",
                    values={
                        "stream_id": next_id,
                        "room_id": room_id,
                        "visibility": is_public,
                        "appservice_id": None,
                        "network_id": None,
                    },
                )

        with self._public_room_id_gen.get_next() as next_id:
            yield self.runInteraction(
                "set_room_is_public", set_room_is_public_txn, next_id
            )
        self.hs.get_notifier().on_new_replication_data()

    @defer.inlineCallbacks
    def set_room_is_public_appservice(
        self, room_id, appservice_id, network_id, is_public
    ):
        """Edit the appservice/network specific public room list.

        Each appservice can have a number of published room lists associated
        with them, keyed off of an appservice defined `network_id`, which
        basically represents a single instance of a bridge to a third party
        network.

        Args:
            room_id (str)
            appservice_id (str)
            network_id (str)
            is_public (bool): Whether to publish or unpublish the room from the
                list.
        """

        def set_room_is_public_appservice_txn(txn, next_id):
            if is_public:
                try:
                    self._simple_insert_txn(
                        txn,
                        table="appservice_room_list",
                        values={
                            "appservice_id": appservice_id,
                            "network_id": network_id,
                            "room_id": room_id,
                        },
                    )
                except self.database_engine.module.IntegrityError:
                    # We've already inserted, nothing to do.
                    return
            else:
                self._simple_delete_txn(
                    txn,
                    table="appservice_room_list",
                    keyvalues={
                        "appservice_id": appservice_id,
                        "network_id": network_id,
                        "room_id": room_id,
                    },
                )

            entries = self._simple_select_list_txn(
                txn,
                table="public_room_list_stream",
                keyvalues={
                    "room_id": room_id,
                    "appservice_id": appservice_id,
                    "network_id": network_id,
                },
                retcols=("stream_id", "visibility"),
            )

            entries.sort(key=lambda r: r["stream_id"])

            add_to_stream = True
            if entries:
                add_to_stream = bool(entries[-1]["visibility"]) != is_public

            if add_to_stream:
                self._simple_insert_txn(
                    txn,
                    table="public_room_list_stream",
                    values={
                        "stream_id": next_id,
                        "room_id": room_id,
                        "visibility": is_public,
                        "appservice_id": appservice_id,
                        "network_id": network_id,
                    },
                )

        with self._public_room_id_gen.get_next() as next_id:
            yield self.runInteraction(
                "set_room_is_public_appservice",
                set_room_is_public_appservice_txn,
                next_id,
            )
        self.hs.get_notifier().on_new_replication_data()

    def get_room_count(self):
        """Retrieve a list of all rooms
        """

        def f(txn):
            sql = "SELECT count(*)  FROM rooms"
            txn.execute(sql)
            row = txn.fetchone()
            return row[0] or 0

        return self.runInteraction("get_rooms", f)

    def _store_room_topic_txn(self, txn, event):
        if hasattr(event, "content") and "topic" in event.content:
            self.store_event_search_txn(
                txn, event, "content.topic", event.content["topic"]
            )

    def _store_room_name_txn(self, txn, event):
        if hasattr(event, "content") and "name" in event.content:
            self.store_event_search_txn(
                txn, event, "content.name", event.content["name"]
            )

    def _store_room_message_txn(self, txn, event):
        if hasattr(event, "content") and "body" in event.content:
            self.store_event_search_txn(
                txn, event, "content.body", event.content["body"]
            )

    def _store_retention_policy_for_room_txn(self, txn, event):
        if hasattr(event, "content") and (
            "min_lifetime" in event.content or "max_lifetime" in event.content
        ):
            if (
                "min_lifetime" in event.content
                and not isinstance(event.content.get("min_lifetime"), integer_types)
            ) or (
                "max_lifetime" in event.content
                and not isinstance(event.content.get("max_lifetime"), integer_types)
            ):
                # Ignore the event if one of the value isn't an integer.
                return

            self._simple_insert_txn(
                txn=txn,
                table="room_retention",
                values={
                    "room_id": event.room_id,
                    "event_id": event.event_id,
                    "min_lifetime": event.content.get("min_lifetime"),
                    "max_lifetime": event.content.get("max_lifetime"),
                },
            )

            self._invalidate_cache_and_stream(
                txn, self.get_retention_policy_for_room, (event.room_id,)
            )

    def add_event_report(
        self, room_id, event_id, user_id, reason, content, received_ts
    ):
        next_id = self._event_reports_id_gen.get_next()
        return self._simple_insert(
            table="event_reports",
            values={
                "id": next_id,
                "received_ts": received_ts,
                "room_id": room_id,
                "event_id": event_id,
                "user_id": user_id,
                "reason": reason,
                "content": json.dumps(content),
            },
            desc="add_event_report",
        )

    def get_current_public_room_stream_id(self):
        return self._public_room_id_gen.get_current_token()

    def get_all_new_public_rooms(self, prev_id, current_id, limit):
        def get_all_new_public_rooms(txn):
            sql = """
                SELECT stream_id, room_id, visibility, appservice_id, network_id
                FROM public_room_list_stream
                WHERE stream_id > ? AND stream_id <= ?
                ORDER BY stream_id ASC
                LIMIT ?
            """

            txn.execute(sql, (prev_id, current_id, limit))
            return txn.fetchall()

        if prev_id == current_id:
            return defer.succeed([])

        return self.runInteraction("get_all_new_public_rooms", get_all_new_public_rooms)

    @defer.inlineCallbacks
    def block_room(self, room_id, user_id):
        """Marks the room as blocked. Can be called multiple times.

        Args:
            room_id (str): Room to block
            user_id (str): Who blocked it

        Returns:
            Deferred
        """
        yield self._simple_upsert(
            table="blocked_rooms",
            keyvalues={"room_id": room_id},
            values={},
            insertion_values={"user_id": user_id},
            desc="block_room",
        )
        yield self.runInteraction(
            "block_room_invalidation",
            self._invalidate_cache_and_stream,
            self.is_room_blocked,
            (room_id,),
        )

    def get_media_mxcs_in_room(self, room_id):
        """Retrieves all the local and remote media MXC URIs in a given room

        Args:
            room_id (str)

        Returns:
            The local and remote media as a lists of tuples where the key is
            the hostname and the value is the media ID.
        """

        def _get_media_mxcs_in_room_txn(txn):
            local_mxcs, remote_mxcs = self._get_media_mxcs_in_room_txn(txn, room_id)
            local_media_mxcs = []
            remote_media_mxcs = []

            # Convert the IDs to MXC URIs
            for media_id in local_mxcs:
                local_media_mxcs.append("mxc://%s/%s" % (self.hs.hostname, media_id))
            for hostname, media_id in remote_mxcs:
                remote_media_mxcs.append("mxc://%s/%s" % (hostname, media_id))

            return local_media_mxcs, remote_media_mxcs

        return self.runInteraction("get_media_ids_in_room", _get_media_mxcs_in_room_txn)

    def quarantine_media_ids_in_room(self, room_id, quarantined_by):
        """For a room loops through all events with media and quarantines
        the associated media
        """

        def _quarantine_media_in_room_txn(txn):
            local_mxcs, remote_mxcs = self._get_media_mxcs_in_room_txn(txn, room_id)
            total_media_quarantined = 0

            # Now update all the tables to set the quarantined_by flag

            txn.executemany(
                """
                UPDATE local_media_repository
                SET quarantined_by = ?
                WHERE media_id = ?
            """,
                ((quarantined_by, media_id) for media_id in local_mxcs),
            )

            txn.executemany(
                """
                    UPDATE remote_media_cache
                    SET quarantined_by = ?
                    WHERE media_origin = ? AND media_id = ?
                """,
                (
                    (quarantined_by, origin, media_id)
                    for origin, media_id in remote_mxcs
                ),
            )

            total_media_quarantined += len(local_mxcs)
            total_media_quarantined += len(remote_mxcs)

            return total_media_quarantined

        return self.runInteraction(
            "quarantine_media_in_room", _quarantine_media_in_room_txn
        )

    def _get_media_mxcs_in_room_txn(self, txn, room_id):
        """Retrieves all the local and remote media MXC URIs in a given room

        Args:
            txn (cursor)
            room_id (str)

        Returns:
            The local and remote media as a lists of tuples where the key is
            the hostname and the value is the media ID.
        """
        mxc_re = re.compile("^mxc://([^/]+)/([^/#?]+)")

        next_token = self.get_current_events_token() + 1
        local_media_mxcs = []
        remote_media_mxcs = []

        while next_token:
            sql = """
                SELECT stream_ordering, json FROM events
                JOIN event_json USING (room_id, event_id)
                WHERE room_id = ?
                    AND stream_ordering < ?
                    AND contains_url = ? AND outlier = ?
                ORDER BY stream_ordering DESC
                LIMIT ?
            """
            txn.execute(sql, (room_id, next_token, True, False, 100))

            next_token = None
            for stream_ordering, content_json in txn:
                next_token = stream_ordering
                event_json = json.loads(content_json)
                content = event_json["content"]
                content_url = content.get("url")
                thumbnail_url = content.get("info", {}).get("thumbnail_url")

                for url in (content_url, thumbnail_url):
                    if not url:
                        continue
                    matches = mxc_re.match(url)
                    if matches:
                        hostname = matches.group(1)
                        media_id = matches.group(2)
                        if hostname == self.hs.hostname:
                            local_media_mxcs.append(media_id)
                        else:
                            remote_media_mxcs.append((hostname, media_id))

        return local_media_mxcs, remote_media_mxcs

    @defer.inlineCallbacks
    def get_rooms_for_retention_period_in_range(
        self, min_ms, max_ms, include_null=False
    ):
        """Retrieves all of the rooms within the given retention range.

        Optionally includes the rooms which don't have a retention policy.

        Args:
            min_ms (int|None): Duration in milliseconds that define the lower limit of
                the range to handle (exclusive). If None, doesn't set a lower limit.
            max_ms (int|None): Duration in milliseconds that define the upper limit of
                the range to handle (inclusive). If None, doesn't set an upper limit.
            include_null (bool): Whether to include rooms which retention policy is NULL
                in the returned set.

        Returns:
            dict[str, dict]: The rooms within this range, along with their retention
                policy. The key is "room_id", and maps to a dict describing the retention
                policy associated with this room ID. The keys for this nested dict are
                "min_lifetime" (int|None), and "max_lifetime" (int|None).
        """

        def get_rooms_for_retention_period_in_range_txn(txn):
            range_conditions = []
            args = []

            if min_ms is not None:
                range_conditions.append("max_lifetime > ?")
                args.append(min_ms)

            if max_ms is not None:
                range_conditions.append("max_lifetime <= ?")
                args.append(max_ms)

            # Do a first query which will retrieve the rooms that have a retention policy
            # in their current state.
            sql = """
                SELECT room_id, min_lifetime, max_lifetime FROM room_retention
                INNER JOIN current_state_events USING (event_id, room_id)
                """

            if len(range_conditions):
                sql += " WHERE (" + " AND ".join(range_conditions) + ")"

                if include_null:
                    sql += " OR max_lifetime IS NULL"

            txn.execute(sql, args)

            rows = self.cursor_to_dict(txn)
            rooms_dict = {}

            for row in rows:
                rooms_dict[row["room_id"]] = {
                    "min_lifetime": row["min_lifetime"],
                    "max_lifetime": row["max_lifetime"],
                }

            if include_null:
                # If required, do a second query that retrieves all of the rooms we know
                # of so we can handle rooms with no retention policy.
                sql = "SELECT DISTINCT room_id FROM current_state_events"

                txn.execute(sql)

                rows = self.cursor_to_dict(txn)

                # If a room isn't already in the dict (i.e. it doesn't have a retention
                # policy in its state), add it with a null policy.
                for row in rows:
                    if row["room_id"] not in rooms_dict:
                        rooms_dict[row["room_id"]] = {
                            "min_lifetime": None,
                            "max_lifetime": None,
                        }

            return rooms_dict

        rooms = yield self.runInteraction(
            "get_rooms_for_retention_period_in_range",
            get_rooms_for_retention_period_in_range_txn,
        )

        defer.returnValue(rooms)<|MERGE_RESOLUTION|>--- conflicted
+++ resolved
@@ -336,14 +336,11 @@
         Returns:
             dict[int, int]: "min_lifetime" and "max_lifetime" for this room.
         """
-<<<<<<< HEAD
         # If the room retention feature is disabled, return a policy with no minimum nor
         # maximum, in order not to filter out events we should filter out when sending to
         # the client.
         if not self.config.retention_enabled:
             defer.returnValue({"min_lifetime": None, "max_lifetime": None})
-=======
->>>>>>> d31f69af
 
         def get_retention_policy_for_room_txn(txn):
             txn.execute(
@@ -358,11 +355,7 @@
             return self.cursor_to_dict(txn)
 
         ret = yield self.runInteraction(
-<<<<<<< HEAD
             "get_retention_policy_for_room", get_retention_policy_for_room_txn
-=======
-            "get_retention_policy_for_room", get_retention_policy_for_room_txn,
->>>>>>> d31f69af
         )
 
         # If we don't know this room ID, ret will be None, in this case return the default
@@ -397,11 +390,7 @@
         self.config = hs.config
 
         self.register_background_update_handler(
-<<<<<<< HEAD
-            "insert_room_retention", self._background_insert_retention
-=======
             "insert_room_retention", self._background_insert_retention,
->>>>>>> d31f69af
         )
 
     @defer.inlineCallbacks
@@ -464,11 +453,7 @@
                 return False
 
         end = yield self.runInteraction(
-<<<<<<< HEAD
-            "insert_room_retention", _background_insert_retention_txn
-=======
             "insert_room_retention", _background_insert_retention_txn,
->>>>>>> d31f69af
         )
 
         if end:
