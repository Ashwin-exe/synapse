--- conflicted
+++ resolved
@@ -200,11 +200,8 @@
         "account_validity_handler",
         "saml_handler",
         "event_client_serializer",
-<<<<<<< HEAD
+        "storage",
         "password_policy_handler",
-=======
-        "storage",
->>>>>>> b7fe62b7
     ]
 
     REQUIRED_ON_MASTER_STARTUP = ["user_directory_handler", "stats_handler"]
@@ -554,13 +551,11 @@
     def build_event_client_serializer(self):
         return EventClientSerializer(self)
 
-<<<<<<< HEAD
+    def build_storage(self) -> Storage:
+        return Storage(self, self.datastores)
+
     def build_password_policy_handler(self):
         return PasswordPolicyHandler(self)
-=======
-    def build_storage(self) -> Storage:
-        return Storage(self, self.datastores)
->>>>>>> b7fe62b7
 
     def remove_pusher(self, app_id, push_key, user_id):
         return self.get_pusherpool().remove_pusher(app_id, push_key, user_id)
