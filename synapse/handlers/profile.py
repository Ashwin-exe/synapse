# -*- coding: utf-8 -*-
# Copyright 2014-2016 OpenMarket Ltd
# Copyright 2018 New Vector Ltd
#
# Licensed under the Apache License, Version 2.0 (the "License");
# you may not use this file except in compliance with the License.
# You may obtain a copy of the License at
#
#     http://www.apache.org/licenses/LICENSE-2.0
#
# Unless required by applicable law or agreed to in writing, software
# distributed under the License is distributed on an "AS IS" BASIS,
# WITHOUT WARRANTIES OR CONDITIONS OF ANY KIND, either express or implied.
# See the License for the specific language governing permissions and
# limitations under the License.

import logging
<<<<<<< HEAD
from typing import List

from signedjson.sign import sign_json

from twisted.internet import defer, reactor
=======
import random
>>>>>>> a466b679

from synapse.api.errors import (
    AuthError,
    Codes,
    HttpResponseException,
    RequestSendFailed,
    StoreError,
    SynapseError,
)
from synapse.logging.context import run_in_background
from synapse.metrics.background_process_metrics import run_as_background_process
from synapse.types import UserID, create_requester, get_domain_from_id

from ._base import BaseHandler

logger = logging.getLogger(__name__)

MAX_DISPLAYNAME_LEN = 256
MAX_AVATAR_URL_LEN = 1000


class BaseProfileHandler(BaseHandler):
    """Handles fetching and updating user profile information.

    BaseProfileHandler can be instantiated directly on workers and will
    delegate to master when necessary. The master process should use the
    subclass MasterProfileHandler
    """

    PROFILE_REPLICATE_INTERVAL = 2 * 60 * 1000

    def __init__(self, hs):
        super(BaseProfileHandler, self).__init__(hs)

        self.federation = hs.get_federation_client()
        hs.get_federation_registry().register_query_handler(
            "profile", self.on_profile_query
        )

        self.user_directory_handler = hs.get_user_directory_handler()

        self.http_client = hs.get_simple_http_client()

        self.max_avatar_size = hs.config.max_avatar_size
        self.allowed_avatar_mimetypes = hs.config.allowed_avatar_mimetypes
        self.replicate_user_profiles_to = hs.config.replicate_user_profiles_to

        if hs.config.worker_app is None:
            self.clock.looping_call(
                self._start_update_remote_profile_cache, self.PROFILE_UPDATE_MS
            )

            if len(self.hs.config.replicate_user_profiles_to) > 0:
                reactor.callWhenRunning(self._assign_profile_replication_batches)
                reactor.callWhenRunning(self._replicate_profiles)
                # Add a looping call to replicate_profiles: this handles retries
                # if the replication is unsuccessful when the user updated their
                # profile.
                self.clock.looping_call(
                    self._replicate_profiles, self.PROFILE_REPLICATE_INTERVAL
                )

    @defer.inlineCallbacks
    def _assign_profile_replication_batches(self):
        """If no profile replication has been done yet, allocate replication batch
        numbers to each profile to start the replication process.
        """
        logger.info("Assigning profile batch numbers...")
        total = 0
        while True:
            assigned = yield self.store.assign_profile_batch()
            total += assigned
            if assigned == 0:
                break
        logger.info("Assigned %d profile batch numbers", total)

    @defer.inlineCallbacks
    def _replicate_profiles(self):
        """If any profile data has been updated and not pushed to the replication targets,
        replicate it.
        """
        host_batches = yield self.store.get_replication_hosts()
        latest_batch = yield self.store.get_latest_profile_replication_batch_number()
        if latest_batch is None:
            latest_batch = -1
        for repl_host in self.hs.config.replicate_user_profiles_to:
            if repl_host not in host_batches:
                host_batches[repl_host] = -1
            try:
                for i in range(host_batches[repl_host] + 1, latest_batch + 1):
                    yield self._replicate_host_profile_batch(repl_host, i)
            except Exception:
                logger.exception(
                    "Exception while replicating to %s: aborting for now", repl_host
                )

    @defer.inlineCallbacks
    def _replicate_host_profile_batch(self, host, batchnum):
        logger.info("Replicating profile batch %d to %s", batchnum, host)
        batch_rows = yield self.store.get_profile_batch(batchnum)
        batch = {
            UserID(r["user_id"], self.hs.hostname).to_string(): (
                {"display_name": r["displayname"], "avatar_url": r["avatar_url"]}
                if r["active"]
                else None
            )
            for r in batch_rows
        }

        url = "https://%s/_matrix/identity/api/v1/replicate_profiles" % (host,)
        body = {"batchnum": batchnum, "batch": batch, "origin_server": self.hs.hostname}
        signed_body = sign_json(body, self.hs.hostname, self.hs.config.signing_key[0])
        try:
            yield defer.ensureDeferred(
                self.http_client.post_json_get_json(url, signed_body)
            )
            yield defer.ensureDeferred(
                self.store.update_replication_batch_for_host(host, batchnum)
            )
            logger.info("Sucessfully replicated profile batch %d to %s", batchnum, host)
        except Exception:
            # This will get retried when the looping call next comes around
            logger.exception(
                "Failed to replicate profile batch %d to %s", batchnum, host
            )
            raise

    async def get_profile(self, user_id):
        target_user = UserID.from_string(user_id)

        if self.hs.is_mine(target_user):
            try:
                displayname = await self.store.get_profile_displayname(
                    target_user.localpart
                )
                avatar_url = await self.store.get_profile_avatar_url(
                    target_user.localpart
                )
            except StoreError as e:
                if e.code == 404:
                    raise SynapseError(404, "Profile was not found", Codes.NOT_FOUND)
                raise

            return {"displayname": displayname, "avatar_url": avatar_url}
        else:
            try:
                result = await self.federation.make_query(
                    destination=target_user.domain,
                    query_type="profile",
                    args={"user_id": user_id},
                    ignore_backoff=True,
                )
                return result
            except RequestSendFailed as e:
                raise SynapseError(502, "Failed to fetch profile") from e
            except HttpResponseException as e:
                raise e.to_synapse_error()

    async def get_profile_from_cache(self, user_id):
        """Get the profile information from our local cache. If the user is
        ours then the profile information will always be corect. Otherwise,
        it may be out of date/missing.
        """
        target_user = UserID.from_string(user_id)
        if self.hs.is_mine(target_user):
            try:
                displayname = await self.store.get_profile_displayname(
                    target_user.localpart
                )
                avatar_url = await self.store.get_profile_avatar_url(
                    target_user.localpart
                )
            except StoreError as e:
                if e.code == 404:
                    raise SynapseError(404, "Profile was not found", Codes.NOT_FOUND)
                raise

            return {"displayname": displayname, "avatar_url": avatar_url}
        else:
            profile = await self.store.get_from_remote_profile_cache(user_id)
            return profile or {}

    async def get_displayname(self, target_user):
        if self.hs.is_mine(target_user):
            try:
                displayname = await self.store.get_profile_displayname(
                    target_user.localpart
                )
            except StoreError as e:
                if e.code == 404:
                    raise SynapseError(404, "Profile was not found", Codes.NOT_FOUND)
                raise

            return displayname
        else:
            try:
                result = await self.federation.make_query(
                    destination=target_user.domain,
                    query_type="profile",
                    args={"user_id": target_user.to_string(), "field": "displayname"},
                    ignore_backoff=True,
                )
            except RequestSendFailed as e:
                raise SynapseError(502, "Failed to fetch profile") from e
            except HttpResponseException as e:
                raise e.to_synapse_error()

            return result["displayname"]

    async def set_displayname(
        self, target_user, requester, new_displayname, by_admin=False
    ):
        """Set the displayname of a user

        Args:
            target_user (UserID): the user whose displayname is to be changed.
            requester (Requester): The user attempting to make this change.
            new_displayname (str): The displayname to give this user.
            by_admin (bool): Whether this change was made by an administrator.
        """
        if not self.hs.is_mine(target_user):
            raise SynapseError(400, "User is not hosted on this homeserver")

        if not by_admin and requester and target_user != requester.user:
            raise AuthError(400, "Cannot set another user's displayname")

        if not by_admin and not self.hs.config.enable_set_displayname:
            profile = await self.store.get_profileinfo(target_user.localpart)
            if profile.display_name:
                raise SynapseError(
                    400,
                    "Changing display name is disabled on this server",
                    Codes.FORBIDDEN,
                )

        if len(new_displayname) > MAX_DISPLAYNAME_LEN:
            raise SynapseError(
                400, "Displayname is too long (max %i)" % (MAX_DISPLAYNAME_LEN,)
            )

        if new_displayname == "":
            new_displayname = None

        if len(self.hs.config.replicate_user_profiles_to) > 0:
            cur_batchnum = (
                await self.store.get_latest_profile_replication_batch_number()
            )
            new_batchnum = 0 if cur_batchnum is None else cur_batchnum + 1
        else:
            new_batchnum = None

        # If the admin changes the display name of a user, the requesting user cannot send
        # the join event to update the displayname in the rooms.
        # This must be done by the target user himself.
        if by_admin:
            requester = create_requester(target_user)

        await self.store.set_profile_displayname(
            target_user.localpart, new_displayname, new_batchnum
        )

        if self.hs.config.user_directory_search_all_users:
            profile = await self.store.get_profileinfo(target_user.localpart)
            await self.user_directory_handler.handle_local_profile_change(
                target_user.to_string(), profile
            )

        await self._update_join_states(requester, target_user)

        # start a profile replication push
        run_in_background(self._replicate_profiles)

    @defer.inlineCallbacks
    def set_active(
        self, users: List[UserID], active: bool, hide: bool,
    ):
        """
        Sets the 'active' flag on a set of user profiles. If set to false, the
        accounts are considered deactivated or hidden.

        If 'hide' is true, then we interpret active=False as a request to try to
        hide the users rather than deactivating them. This means withholding the
        profiles from replication (and mark it as inactive) rather than clearing
        the profile from the HS DB.

        Note that unlike set_displayname and set_avatar_url, this does *not*
        perform authorization checks! This is because the only place it's used
        currently is in account deactivation where we've already done these
        checks anyway.

        Args:
            users: The users to modify
            active: Whether to set the user to active or inactive
            hide: Whether to hide the user (withold from replication). If
                False and active is False, user will have their profile
                erased

        Returns:
            Deferred
        """
        if len(self.replicate_user_profiles_to) > 0:
            cur_batchnum = (
                yield self.store.get_latest_profile_replication_batch_number()
            )
            new_batchnum = 0 if cur_batchnum is None else cur_batchnum + 1
        else:
            new_batchnum = None

        yield self.store.set_profiles_active(users, active, hide, new_batchnum)

        # start a profile replication push
        run_in_background(self._replicate_profiles)

    async def get_avatar_url(self, target_user):
        if self.hs.is_mine(target_user):
            try:
                avatar_url = await self.store.get_profile_avatar_url(
                    target_user.localpart
                )
            except StoreError as e:
                if e.code == 404:
                    raise SynapseError(404, "Profile was not found", Codes.NOT_FOUND)
                raise
            return avatar_url
        else:
            try:
                result = await self.federation.make_query(
                    destination=target_user.domain,
                    query_type="profile",
                    args={"user_id": target_user.to_string(), "field": "avatar_url"},
                    ignore_backoff=True,
                )
            except RequestSendFailed as e:
                raise SynapseError(502, "Failed to fetch profile") from e
            except HttpResponseException as e:
                raise e.to_synapse_error()

            return result["avatar_url"]

    async def set_avatar_url(
        self, target_user, requester, new_avatar_url, by_admin=False
    ):
        """Set a new avatar URL for a user.

        Args:
            target_user (UserID): the user whose avatar URL is to be changed.
            requester (Requester): The user attempting to make this change.
            new_avatar_url (str): The avatar URL to give this user.
            by_admin (bool): Whether this change was made by an administrator.
        """
        if not self.hs.is_mine(target_user):
            raise SynapseError(400, "User is not hosted on this homeserver")

        if not by_admin and target_user != requester.user:
            raise AuthError(400, "Cannot set another user's avatar_url")

        if not by_admin and not self.hs.config.enable_set_avatar_url:
            profile = await self.store.get_profileinfo(target_user.localpart)
            if profile.avatar_url:
                raise SynapseError(
                    400, "Changing avatar is disabled on this server", Codes.FORBIDDEN
                )

        if len(new_avatar_url) > MAX_AVATAR_URL_LEN:
            raise SynapseError(
                400, "Avatar URL is too long (max %i)" % (MAX_AVATAR_URL_LEN,)
            )

        # Enforce a max avatar size if one is defined
        if self.max_avatar_size or self.allowed_avatar_mimetypes:
            media_id = self._validate_and_parse_media_id_from_avatar_url(new_avatar_url)

            # Check that this media exists locally
            media_info = await self.store.get_local_media(media_id)
            if not media_info:
                raise SynapseError(
                    400, "Unknown media id supplied", errcode=Codes.NOT_FOUND
                )

            # Ensure avatar does not exceed max allowed avatar size
            media_size = media_info["media_length"]
            if self.max_avatar_size and media_size > self.max_avatar_size:
                raise SynapseError(
                    400,
                    "Avatars must be less than %s bytes in size"
                    % (self.max_avatar_size,),
                    errcode=Codes.TOO_LARGE,
                )

            # Ensure the avatar's file type is allowed
            if (
                self.allowed_avatar_mimetypes
                and media_info["media_type"] not in self.allowed_avatar_mimetypes
            ):
                raise SynapseError(
                    400, "Avatar file type '%s' not allowed" % media_info["media_type"]
                )

        # Same like set_displayname
        if by_admin:
            requester = create_requester(target_user)

        if len(self.hs.config.replicate_user_profiles_to) > 0:
            cur_batchnum = (
                await self.store.get_latest_profile_replication_batch_number()
            )
            new_batchnum = 0 if cur_batchnum is None else cur_batchnum + 1
        else:
            new_batchnum = None

        await self.store.set_profile_avatar_url(
            target_user.localpart, new_avatar_url, new_batchnum
        )

        if self.hs.config.user_directory_search_all_users:
            profile = await self.store.get_profileinfo(target_user.localpart)
            await self.user_directory_handler.handle_local_profile_change(
                target_user.to_string(), profile
            )

        await self._update_join_states(requester, target_user)

        # start a profile replication push
        run_in_background(self._replicate_profiles)

    def _validate_and_parse_media_id_from_avatar_url(self, mxc):
        """Validate and parse a provided avatar url and return the local media id

        Args:
            mxc (str): A mxc URL

        Returns:
            str: The ID of the media
        """
        avatar_pieces = mxc.split("/")
        if len(avatar_pieces) != 4 or avatar_pieces[0] != "mxc:":
            raise SynapseError(400, "Invalid avatar URL '%s' supplied" % mxc)
        return avatar_pieces[-1]

    async def on_profile_query(self, args):
        user = UserID.from_string(args["user_id"])
        if not self.hs.is_mine(user):
            raise SynapseError(400, "User is not hosted on this homeserver")

        just_field = args.get("field", None)

        response = {}
        try:
            if just_field is None or just_field == "displayname":
                response["displayname"] = await self.store.get_profile_displayname(
                    user.localpart
                )

            if just_field is None or just_field == "avatar_url":
                response["avatar_url"] = await self.store.get_profile_avatar_url(
                    user.localpart
                )
        except StoreError as e:
            if e.code == 404:
                raise SynapseError(404, "Profile was not found", Codes.NOT_FOUND)
            raise

        return response

    async def _update_join_states(self, requester, target_user):
        if not self.hs.is_mine(target_user):
            return

        await self.ratelimit(requester)

        # Do not actually update the room state for shadow-banned users.
        if requester.shadow_banned:
            # We randomly sleep a bit just to annoy the requester.
            await self.clock.sleep(random.randint(1, 10))
            return

        room_ids = await self.store.get_rooms_for_user(target_user.to_string())

        for room_id in room_ids:
            handler = self.hs.get_room_member_handler()
            try:
                # Assume the target_user isn't a guest,
                # because we don't let guests set profile or avatar data.
                await handler.update_membership(
                    requester,
                    target_user,
                    room_id,
                    "join",  # We treat a profile update like a join.
                    ratelimit=False,  # Try to hide that these events aren't atomic.
                )
            except Exception as e:
                logger.warning(
                    "Failed to update join event for room %s - %s", room_id, str(e)
                )

    async def check_profile_query_allowed(self, target_user, requester=None):
        """Checks whether a profile query is allowed. If the
        'require_auth_for_profile_requests' config flag is set to True and a
        'requester' is provided, the query is only allowed if the two users
        share a room.

        Args:
            target_user (UserID): The owner of the queried profile.
            requester (None|UserID): The user querying for the profile.

        Raises:
            SynapseError(403): The two users share no room, or ne user couldn't
                be found to be in any room the server is in, and therefore the query
                is denied.
        """

        # Implementation of MSC1301: don't allow looking up profiles if the
        # requester isn't in the same room as the target. We expect requester to
        # be None when this function is called outside of a profile query, e.g.
        # when building a membership event. In this case, we must allow the
        # lookup.
        if (
            not self.hs.config.limit_profile_requests_to_users_who_share_rooms
            or not requester
        ):
            return

        # Always allow the user to query their own profile.
        if target_user.to_string() == requester.to_string():
            return

        try:
            requester_rooms = await self.store.get_rooms_for_user(requester.to_string())
            target_user_rooms = await self.store.get_rooms_for_user(
                target_user.to_string()
            )

            # Check if the room lists have no elements in common.
            if requester_rooms.isdisjoint(target_user_rooms):
                raise SynapseError(403, "Profile isn't available", Codes.FORBIDDEN)
        except StoreError as e:
            if e.code == 404:
                # This likely means that one of the users doesn't exist,
                # so we act as if we couldn't find the profile.
                raise SynapseError(403, "Profile isn't available", Codes.FORBIDDEN)
            raise


class MasterProfileHandler(BaseProfileHandler):
    PROFILE_UPDATE_MS = 60 * 1000
    PROFILE_UPDATE_EVERY_MS = 24 * 60 * 60 * 1000

    def __init__(self, hs):
        super(MasterProfileHandler, self).__init__(hs)

        assert hs.config.worker_app is None

        self.clock.looping_call(
            self._start_update_remote_profile_cache, self.PROFILE_UPDATE_MS
        )

    def _start_update_remote_profile_cache(self):
        return run_as_background_process(
            "Update remote profile", self._update_remote_profile_cache
        )

    async def _update_remote_profile_cache(self):
        """Called periodically to check profiles of remote users we haven't
        checked in a while.
        """
        entries = await self.store.get_remote_profile_cache_entries_that_expire(
            last_checked=self.clock.time_msec() - self.PROFILE_UPDATE_EVERY_MS
        )

        for user_id, displayname, avatar_url in entries:
            is_subscribed = await self.store.is_subscribed_remote_profile_for_user(
                user_id
            )
            if not is_subscribed:
                await self.store.maybe_delete_remote_profile_cache(user_id)
                continue

            try:
                profile = await self.federation.make_query(
                    destination=get_domain_from_id(user_id),
                    query_type="profile",
                    args={"user_id": user_id},
                    ignore_backoff=True,
                )
            except Exception:
                logger.exception("Failed to get avatar_url")

                await self.store.update_remote_profile_cache(
                    user_id, displayname, avatar_url
                )
                continue

            new_name = profile.get("displayname")
            new_avatar = profile.get("avatar_url")

            # We always hit update to update the last_check timestamp
            await self.store.update_remote_profile_cache(user_id, new_name, new_avatar)<|MERGE_RESOLUTION|>--- conflicted
+++ resolved
@@ -15,15 +15,12 @@
 # limitations under the License.
 
 import logging
-<<<<<<< HEAD
+import random
 from typing import List
 
 from signedjson.sign import sign_json
 
-from twisted.internet import defer, reactor
-=======
-import random
->>>>>>> a466b679
+from twisted.internet import reactor
 
 from synapse.api.errors import (
     AuthError,
@@ -77,36 +74,45 @@
             )
 
             if len(self.hs.config.replicate_user_profiles_to) > 0:
-                reactor.callWhenRunning(self._assign_profile_replication_batches)
-                reactor.callWhenRunning(self._replicate_profiles)
+                reactor.callWhenRunning(self._do_assign_profile_replication_batches)
+                reactor.callWhenRunning(self._start_replicate_profiles)
                 # Add a looping call to replicate_profiles: this handles retries
                 # if the replication is unsuccessful when the user updated their
                 # profile.
                 self.clock.looping_call(
-                    self._replicate_profiles, self.PROFILE_REPLICATE_INTERVAL
-                )
-
-    @defer.inlineCallbacks
-    def _assign_profile_replication_batches(self):
+                    self._start_replicate_profiles, self.PROFILE_REPLICATE_INTERVAL
+                )
+
+    def _do_assign_profile_replication_batches(self):
+        return run_as_background_process(
+            "_assign_profile_replication_batches",
+            self._assign_profile_replication_batches,
+        )
+
+    def _start_replicate_profiles(self):
+        return run_as_background_process(
+            "_replicate_profiles", self._replicate_profiles
+        )
+
+    async def _assign_profile_replication_batches(self):
         """If no profile replication has been done yet, allocate replication batch
         numbers to each profile to start the replication process.
         """
         logger.info("Assigning profile batch numbers...")
         total = 0
         while True:
-            assigned = yield self.store.assign_profile_batch()
+            assigned = await self.store.assign_profile_batch()
             total += assigned
             if assigned == 0:
                 break
         logger.info("Assigned %d profile batch numbers", total)
 
-    @defer.inlineCallbacks
-    def _replicate_profiles(self):
+    async def _replicate_profiles(self):
         """If any profile data has been updated and not pushed to the replication targets,
         replicate it.
         """
-        host_batches = yield self.store.get_replication_hosts()
-        latest_batch = yield self.store.get_latest_profile_replication_batch_number()
+        host_batches = await self.store.get_replication_hosts()
+        latest_batch = await self.store.get_latest_profile_replication_batch_number()
         if latest_batch is None:
             latest_batch = -1
         for repl_host in self.hs.config.replicate_user_profiles_to:
@@ -114,16 +120,15 @@
                 host_batches[repl_host] = -1
             try:
                 for i in range(host_batches[repl_host] + 1, latest_batch + 1):
-                    yield self._replicate_host_profile_batch(repl_host, i)
+                    await self._replicate_host_profile_batch(repl_host, i)
             except Exception:
                 logger.exception(
                     "Exception while replicating to %s: aborting for now", repl_host
                 )
 
-    @defer.inlineCallbacks
-    def _replicate_host_profile_batch(self, host, batchnum):
+    async def _replicate_host_profile_batch(self, host, batchnum):
         logger.info("Replicating profile batch %d to %s", batchnum, host)
-        batch_rows = yield self.store.get_profile_batch(batchnum)
+        batch_rows = await self.store.get_profile_batch(batchnum)
         batch = {
             UserID(r["user_id"], self.hs.hostname).to_string(): (
                 {"display_name": r["displayname"], "avatar_url": r["avatar_url"]}
@@ -137,13 +142,11 @@
         body = {"batchnum": batchnum, "batch": batch, "origin_server": self.hs.hostname}
         signed_body = sign_json(body, self.hs.hostname, self.hs.config.signing_key[0])
         try:
-            yield defer.ensureDeferred(
-                self.http_client.post_json_get_json(url, signed_body)
-            )
-            yield defer.ensureDeferred(
-                self.store.update_replication_batch_for_host(host, batchnum)
-            )
-            logger.info("Sucessfully replicated profile batch %d to %s", batchnum, host)
+            await self.http_client.post_json_get_json(url, signed_body)
+            await self.store.update_replication_batch_for_host(host, batchnum)
+            logger.info(
+                "Successfully replicated profile batch %d to %s", batchnum, host
+            )
         except Exception:
             # This will get retried when the looping call next comes around
             logger.exception(
@@ -296,8 +299,7 @@
         # start a profile replication push
         run_in_background(self._replicate_profiles)
 
-    @defer.inlineCallbacks
-    def set_active(
+    async def set_active(
         self, users: List[UserID], active: bool, hide: bool,
     ):
         """
@@ -320,19 +322,16 @@
             hide: Whether to hide the user (withold from replication). If
                 False and active is False, user will have their profile
                 erased
-
-        Returns:
-            Deferred
         """
         if len(self.replicate_user_profiles_to) > 0:
             cur_batchnum = (
-                yield self.store.get_latest_profile_replication_batch_number()
+                await self.store.get_latest_profile_replication_batch_number()
             )
             new_batchnum = 0 if cur_batchnum is None else cur_batchnum + 1
         else:
             new_batchnum = None
 
-        yield self.store.set_profiles_active(users, active, hide, new_batchnum)
+        await self.store.set_profiles_active(users, active, hide, new_batchnum)
 
         # start a profile replication push
         run_in_background(self._replicate_profiles)
