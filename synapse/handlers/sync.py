# -*- coding: utf-8 -*-
# Copyright 2015, 2016 OpenMarket Ltd
# Copyright 2018 New Vector Ltd
#
# Licensed under the Apache License, Version 2.0 (the "License");
# you may not use this file except in compliance with the License.
# You may obtain a copy of the License at
#
#     http://www.apache.org/licenses/LICENSE-2.0
#
# Unless required by applicable law or agreed to in writing, software
# distributed under the License is distributed on an "AS IS" BASIS,
# WITHOUT WARRANTIES OR CONDITIONS OF ANY KIND, either express or implied.
# See the License for the specific language governing permissions and
# limitations under the License.

import collections
import itertools
import logging

from six import iteritems, itervalues

from prometheus_client import Counter

from twisted.internet import defer

from synapse.api.constants import EventTypes, Membership
from synapse.push.clientformat import format_push_rules_for_user
from synapse.storage.roommember import MemberSummary
from synapse.storage.state import StateFilter
from synapse.types import RoomStreamToken
from synapse.util.async_helpers import concurrently_execute
from synapse.util.caches.expiringcache import ExpiringCache
from synapse.util.caches.lrucache import LruCache
from synapse.util.caches.response_cache import ResponseCache
from synapse.util.logcontext import LoggingContext
from synapse.util.metrics import Measure, measure_func
from synapse.visibility import filter_events_for_client

logger = logging.getLogger(__name__)

# Debug logger for https://github.com/matrix-org/synapse/issues/4422
issue4422_logger = logging.getLogger("synapse.handler.sync.4422_debug")


# Counts the number of times we returned a non-empty sync. `type` is one of
# "initial_sync", "full_state_sync" or "incremental_sync", `lazy_loaded` is
# "true" or "false" depending on if the request asked for lazy loaded members or
# not.
non_empty_sync_counter = Counter(
    "synapse_handlers_sync_nonempty_total",
    "Count of non empty sync responses. type is initial_sync/full_state_sync"
    "/incremental_sync. lazy_loaded indicates if lazy loaded members were "
    "enabled for that request.",
    ["type", "lazy_loaded"],
)

# Store the cache that tracks which lazy-loaded members have been sent to a given
# client for no more than 30 minutes.
LAZY_LOADED_MEMBERS_CACHE_MAX_AGE = 30 * 60 * 1000

# Remember the last 100 members we sent to a client for the purposes of
# avoiding redundantly sending the same lazy-loaded members to the client
LAZY_LOADED_MEMBERS_CACHE_MAX_SIZE = 100


SyncConfig = collections.namedtuple("SyncConfig", [
    "user",
    "filter_collection",
    "is_guest",
    "request_key",
    "device_id",
])


class TimelineBatch(collections.namedtuple("TimelineBatch", [
    "prev_batch",
    "events",
    "limited",
])):
    __slots__ = []

    def __nonzero__(self):
        """Make the result appear empty if there are no updates. This is used
        to tell if room needs to be part of the sync result.
        """
        return bool(self.events)
    __bool__ = __nonzero__  # python3


class JoinedSyncResult(collections.namedtuple("JoinedSyncResult", [
    "room_id",           # str
    "timeline",          # TimelineBatch
    "state",             # dict[(str, str), FrozenEvent]
    "ephemeral",
    "account_data",
    "unread_notifications",
    "summary",
])):
    __slots__ = []

    def __nonzero__(self):
        """Make the result appear empty if there are no updates. This is used
        to tell if room needs to be part of the sync result.
        """
        return bool(
            self.timeline
            or self.state
            or self.ephemeral
            or self.account_data
            # nb the notification count does not, er, count: if there's nothing
            # else in the result, we don't need to send it.
        )
    __bool__ = __nonzero__  # python3


class ArchivedSyncResult(collections.namedtuple("ArchivedSyncResult", [
    "room_id",            # str
    "timeline",           # TimelineBatch
    "state",              # dict[(str, str), FrozenEvent]
    "account_data",
])):
    __slots__ = []

    def __nonzero__(self):
        """Make the result appear empty if there are no updates. This is used
        to tell if room needs to be part of the sync result.
        """
        return bool(
            self.timeline
            or self.state
            or self.account_data
        )
    __bool__ = __nonzero__  # python3


class InvitedSyncResult(collections.namedtuple("InvitedSyncResult", [
    "room_id",   # str
    "invite",    # FrozenEvent: the invite event
])):
    __slots__ = []

    def __nonzero__(self):
        """Invited rooms should always be reported to the client"""
        return True
    __bool__ = __nonzero__  # python3


class GroupsSyncResult(collections.namedtuple("GroupsSyncResult", [
    "join",
    "invite",
    "leave",
])):
    __slots__ = []

    def __nonzero__(self):
        return bool(self.join or self.invite or self.leave)
    __bool__ = __nonzero__  # python3


class DeviceLists(collections.namedtuple("DeviceLists", [
    "changed",   # list of user_ids whose devices may have changed
    "left",      # list of user_ids whose devices we no longer track
])):
    __slots__ = []

    def __nonzero__(self):
        return bool(self.changed or self.left)
    __bool__ = __nonzero__  # python3


class SyncResult(collections.namedtuple("SyncResult", [
    "next_batch",  # Token for the next sync
    "presence",  # List of presence events for the user.
    "account_data",  # List of account_data events for the user.
    "joined",  # JoinedSyncResult for each joined room.
    "invited",  # InvitedSyncResult for each invited room.
    "archived",  # ArchivedSyncResult for each archived room.
    "to_device",  # List of direct messages for the device.
    "device_lists",  # List of user_ids whose devices have changed
    "device_one_time_keys_count",  # Dict of algorithm to count for one time keys
                                   # for this device
    "groups",
])):
    __slots__ = []

    def __nonzero__(self):
        """Make the result appear empty if there are no updates. This is used
        to tell if the notifier needs to wait for more events when polling for
        events.
        """
        return bool(
            self.presence or
            self.joined or
            self.invited or
            self.archived or
            self.account_data or
            self.to_device or
            self.device_lists or
            self.groups
        )
    __bool__ = __nonzero__  # python3


class SyncHandler(object):

    def __init__(self, hs):
        self.hs_config = hs.config
        self.store = hs.get_datastore()
        self.notifier = hs.get_notifier()
        self.presence_handler = hs.get_presence_handler()
        self.event_sources = hs.get_event_sources()
        self.clock = hs.get_clock()
        self.response_cache = ResponseCache(hs, "sync")
        self.state = hs.get_state_handler()
        self.auth = hs.get_auth()

        # ExpiringCache((User, Device)) -> LruCache(state_key => event_id)
        self.lazy_loaded_members_cache = ExpiringCache(
            "lazy_loaded_members_cache", self.clock,
            max_len=0, expiry_ms=LAZY_LOADED_MEMBERS_CACHE_MAX_AGE,
        )

    @defer.inlineCallbacks
    def wait_for_sync_for_user(self, sync_config, since_token=None, timeout=0,
                               full_state=False):
        """Get the sync for a client if we have new data for it now. Otherwise
        wait for new data to arrive on the server. If the timeout expires, then
        return an empty sync result.
        Returns:
            Deferred[SyncResult]
        """
        # If the user is not part of the mau group, then check that limits have
        # not been exceeded (if not part of the group by this point, almost certain
        # auth_blocking will occur)
        user_id = sync_config.user.to_string()
        yield self.auth.check_auth_blocking(user_id)

        res = yield self.response_cache.wrap(
            sync_config.request_key,
            self._wait_for_sync_for_user,
            sync_config, since_token, timeout, full_state,
        )
        defer.returnValue(res)

    @defer.inlineCallbacks
    def _wait_for_sync_for_user(self, sync_config, since_token, timeout,
                                full_state):
        if since_token is None:
            sync_type = "initial_sync"
        elif full_state:
            sync_type = "full_state_sync"
        else:
            sync_type = "incremental_sync"

        context = LoggingContext.current_context()
        if context:
            context.tag = sync_type

        if timeout == 0 or since_token is None or full_state:
            # we are going to return immediately, so don't bother calling
            # notifier.wait_for_events.
            result = yield self.current_sync_for_user(
                sync_config, since_token, full_state=full_state,
            )
        else:
            def current_sync_callback(before_token, after_token):
                return self.current_sync_for_user(sync_config, since_token)

            result = yield self.notifier.wait_for_events(
                sync_config.user.to_string(), timeout, current_sync_callback,
                from_token=since_token,
            )

        if result:
            if sync_config.filter_collection.lazy_load_members():
                lazy_loaded = "true"
            else:
                lazy_loaded = "false"
            non_empty_sync_counter.labels(sync_type, lazy_loaded).inc()

        defer.returnValue(result)

    def current_sync_for_user(self, sync_config, since_token=None,
                              full_state=False):
        """Get the sync for client needed to match what the server has now.
        Returns:
            A Deferred SyncResult.
        """
        return self.generate_sync_result(sync_config, since_token, full_state)

    @defer.inlineCallbacks
    def push_rules_for_user(self, user):
        user_id = user.to_string()
        rules = yield self.store.get_push_rules_for_user(user_id)
        rules = format_push_rules_for_user(user, rules)
        defer.returnValue(rules)

    @defer.inlineCallbacks
    def ephemeral_by_room(self, sync_result_builder, now_token, since_token=None):
        """Get the ephemeral events for each room the user is in
        Args:
            sync_result_builder(SyncResultBuilder)
            now_token (StreamToken): Where the server is currently up to.
            since_token (StreamToken): Where the server was when the client
                last synced.
        Returns:
            A tuple of the now StreamToken, updated to reflect the which typing
            events are included, and a dict mapping from room_id to a list of
            typing events for that room.
        """

        sync_config = sync_result_builder.sync_config

        with Measure(self.clock, "ephemeral_by_room"):
            typing_key = since_token.typing_key if since_token else "0"

            room_ids = sync_result_builder.joined_room_ids

            typing_source = self.event_sources.sources["typing"]
            typing, typing_key = yield typing_source.get_new_events(
                user=sync_config.user,
                from_key=typing_key,
                limit=sync_config.filter_collection.ephemeral_limit(),
                room_ids=room_ids,
                is_guest=sync_config.is_guest,
            )
            now_token = now_token.copy_and_replace("typing_key", typing_key)

            ephemeral_by_room = {}

            for event in typing:
                # we want to exclude the room_id from the event, but modifying the
                # result returned by the event source is poor form (it might cache
                # the object)
                room_id = event["room_id"]
                event_copy = {k: v for (k, v) in iteritems(event)
                              if k != "room_id"}
                ephemeral_by_room.setdefault(room_id, []).append(event_copy)

            receipt_key = since_token.receipt_key if since_token else "0"

            receipt_source = self.event_sources.sources["receipt"]
            receipts, receipt_key = yield receipt_source.get_new_events(
                user=sync_config.user,
                from_key=receipt_key,
                limit=sync_config.filter_collection.ephemeral_limit(),
                room_ids=room_ids,
                is_guest=sync_config.is_guest,
            )
            now_token = now_token.copy_and_replace("receipt_key", receipt_key)

            for event in receipts:
                room_id = event["room_id"]
                # exclude room id, as above
                event_copy = {k: v for (k, v) in iteritems(event)
                              if k != "room_id"}
                ephemeral_by_room.setdefault(room_id, []).append(event_copy)

        defer.returnValue((now_token, ephemeral_by_room))

    @defer.inlineCallbacks
    def _load_filtered_recents(self, room_id, sync_config, now_token,
                               since_token=None, recents=None, newly_joined_room=False):
        """
        Returns:
            a Deferred TimelineBatch
        """
        with Measure(self.clock, "load_filtered_recents"):
            timeline_limit = sync_config.filter_collection.timeline_limit()
            block_all_timeline = sync_config.filter_collection.blocks_all_room_timeline()

            if recents is None or newly_joined_room or timeline_limit < len(recents):
                limited = True
            else:
                limited = False

            if recents:
                recents = sync_config.filter_collection.filter_room_timeline(recents)

                # We check if there are any state events, if there are then we pass
                # all current state events to the filter_events function. This is to
                # ensure that we always include current state in the timeline
                current_state_ids = frozenset()
                if any(e.is_state() for e in recents):
                    current_state_ids = yield self.state.get_current_state_ids(room_id)
                    current_state_ids = frozenset(itervalues(current_state_ids))

                recents = yield filter_events_for_client(
                    self.store,
                    sync_config.user.to_string(),
                    recents,
                    always_include_ids=current_state_ids,
                )
            else:
                recents = []

            if not limited or block_all_timeline:
                defer.returnValue(TimelineBatch(
                    events=recents,
                    prev_batch=now_token,
                    limited=False
                ))

            filtering_factor = 2
            load_limit = max(timeline_limit * filtering_factor, 10)
            max_repeat = 5  # Only try a few times per room, otherwise
            room_key = now_token.room_key
            end_key = room_key

            since_key = None
            if since_token and not newly_joined_room:
                since_key = since_token.room_key

            while limited and len(recents) < timeline_limit and max_repeat:
                # If we have a since_key then we are trying to get any events
                # that have happened since `since_key` up to `end_key`, so we
                # can just use `get_room_events_stream_for_room`.
                # Otherwise, we want to return the last N events in the room
                # in toplogical ordering.
                if since_key:
                    events, end_key = yield self.store.get_room_events_stream_for_room(
                        room_id,
                        limit=load_limit + 1,
                        from_key=since_key,
                        to_key=end_key,
                    )
                else:
                    events, end_key = yield self.store.get_recent_events_for_room(
                        room_id,
                        limit=load_limit + 1,
                        end_token=end_key,
                    )
                loaded_recents = sync_config.filter_collection.filter_room_timeline(
                    events
                )

                # We check if there are any state events, if there are then we pass
                # all current state events to the filter_events function. This is to
                # ensure that we always include current state in the timeline
                current_state_ids = frozenset()
                if any(e.is_state() for e in loaded_recents):
                    current_state_ids = yield self.state.get_current_state_ids(room_id)
                    current_state_ids = frozenset(itervalues(current_state_ids))

                loaded_recents = yield filter_events_for_client(
                    self.store,
                    sync_config.user.to_string(),
                    loaded_recents,
                    always_include_ids=current_state_ids,
                )
                loaded_recents.extend(recents)
                recents = loaded_recents

                if len(events) <= load_limit:
                    limited = False
                    break
                max_repeat -= 1

            if len(recents) > timeline_limit:
                limited = True
                recents = recents[-timeline_limit:]
                room_key = recents[0].internal_metadata.before

            prev_batch_token = now_token.copy_and_replace(
                "room_key", room_key
            )

        defer.returnValue(TimelineBatch(
            events=recents,
            prev_batch=prev_batch_token,
            limited=limited or newly_joined_room
        ))

    @defer.inlineCallbacks
    def get_state_after_event(self, event, state_filter=StateFilter.all()):
        """
        Get the room state after the given event

        Args:
            event(synapse.events.EventBase): event of interest
            state_filter (StateFilter): The state filter used to fetch state
                from the database.

        Returns:
            A Deferred map from ((type, state_key)->Event)
        """
        state_ids = yield self.store.get_state_ids_for_event(
            event.event_id, state_filter=state_filter,
        )
        if event.is_state():
            state_ids = state_ids.copy()
            state_ids[(event.type, event.state_key)] = event.event_id
        defer.returnValue(state_ids)

    @defer.inlineCallbacks
    def get_state_at(self, room_id, stream_position, state_filter=StateFilter.all()):
        """ Get the room state at a particular stream position

        Args:
            room_id(str): room for which to get state
            stream_position(StreamToken): point at which to get state
            state_filter (StateFilter): The state filter used to fetch state
                from the database.

        Returns:
            A Deferred map from ((type, state_key)->Event)
        """
        # FIXME this claims to get the state at a stream position, but
        # get_recent_events_for_room operates by topo ordering. This therefore
        # does not reliably give you the state at the given stream position.
        # (https://github.com/matrix-org/synapse/issues/3305)
        last_events, _ = yield self.store.get_recent_events_for_room(
            room_id, end_token=stream_position.room_key, limit=1,
        )

        if last_events:
            last_event = last_events[-1]
            state = yield self.get_state_after_event(
                last_event, state_filter=state_filter,
            )

        else:
            # no events in this room - so presumably no state
            state = {}
        defer.returnValue(state)

    @defer.inlineCallbacks
    def compute_summary(self, room_id, sync_config, batch, state, now_token):
        """ Works out a room summary block for this room, summarising the number
        of joined members in the room, and providing the 'hero' members if the
        room has no name so clients can consistently name rooms.  Also adds
        state events to 'state' if needed to describe the heroes.

        Args:
            room_id(str):
            sync_config(synapse.handlers.sync.SyncConfig):
            batch(synapse.handlers.sync.TimelineBatch): The timeline batch for
                the room that will be sent to the user.
            state(dict): dict of (type, state_key) -> Event as returned by
                compute_state_delta
            now_token(str): Token of the end of the current batch.

        Returns:
             A deferred dict describing the room summary
        """

        # FIXME: we could/should get this from room_stats when matthew/stats lands

        # FIXME: this promulgates https://github.com/matrix-org/synapse/issues/3305
        last_events, _ = yield self.store.get_recent_event_ids_for_room(
            room_id, end_token=now_token.room_key, limit=1,
        )

        if not last_events:
            defer.returnValue(None)
            return

        last_event = last_events[-1]
        state_ids = yield self.store.get_state_ids_for_event(
            last_event.event_id,
            state_filter=StateFilter.from_types([
                (EventTypes.Name, ''),
                (EventTypes.CanonicalAlias, ''),
            ]),
        )

        # this is heavily cached, thus: fast.
        details = yield self.store.get_room_summary(room_id)

        name_id = state_ids.get((EventTypes.Name, ''))
        canonical_alias_id = state_ids.get((EventTypes.CanonicalAlias, ''))

        summary = {}
        empty_ms = MemberSummary([], 0)

        # TODO: only send these when they change.
        summary["m.joined_member_count"] = (
            details.get(Membership.JOIN, empty_ms).count
        )
        summary["m.invited_member_count"] = (
            details.get(Membership.INVITE, empty_ms).count
        )

        # if the room has a name or canonical_alias set, we can skip
        # calculating heroes.  we assume that if the event has contents, it'll
        # be a valid name or canonical_alias - i.e. we're checking that they
        # haven't been "deleted" by blatting {} over the top.
        if name_id:
            name = yield self.store.get_event(name_id, allow_none=True)
            if name and name.content:
                defer.returnValue(summary)

        if canonical_alias_id:
            canonical_alias = yield self.store.get_event(
                canonical_alias_id, allow_none=True,
            )
            if canonical_alias and canonical_alias.content:
                defer.returnValue(summary)

        joined_user_ids = [
            r[0] for r in details.get(Membership.JOIN, empty_ms).members
        ]
        invited_user_ids = [
            r[0] for r in details.get(Membership.INVITE, empty_ms).members
        ]
        gone_user_ids = (
            [r[0] for r in details.get(Membership.LEAVE, empty_ms).members] +
            [r[0] for r in details.get(Membership.BAN, empty_ms).members]
        )

        # FIXME: only build up a member_ids list for our heroes
        member_ids = {}
        for membership in (
            Membership.JOIN,
            Membership.INVITE,
            Membership.LEAVE,
            Membership.BAN
        ):
            for user_id, event_id in details.get(membership, empty_ms).members:
                member_ids[user_id] = event_id

        # FIXME: order by stream ordering rather than as returned by SQL
        me = sync_config.user.to_string()
        if (joined_user_ids or invited_user_ids):
            summary['m.heroes'] = sorted(
                [
                    user_id
                    for user_id in (joined_user_ids + invited_user_ids)
                    if user_id != me
                ]
            )[0:5]
        else:
            summary['m.heroes'] = sorted(
                [
                    user_id
                    for user_id in gone_user_ids
                    if user_id != me
                ]
            )[0:5]

        if not sync_config.filter_collection.lazy_load_members():
            defer.returnValue(summary)

        # ensure we send membership events for heroes if needed
        cache_key = (sync_config.user.to_string(), sync_config.device_id)
        cache = self.get_lazy_loaded_members_cache(cache_key)

        # track which members the client should already know about via LL:
        # Ones which are already in state...
        existing_members = set(
            user_id for (typ, user_id) in state.keys()
            if typ == EventTypes.Member
        )

        # ...or ones which are in the timeline...
        for ev in batch.events:
            if ev.type == EventTypes.Member:
                existing_members.add(ev.state_key)

        # ...and then ensure any missing ones get included in state.
        missing_hero_event_ids = [
            member_ids[hero_id]
            for hero_id in summary['m.heroes']
            if (
                cache.get(hero_id) != member_ids[hero_id] and
                hero_id not in existing_members
            )
        ]

        missing_hero_state = yield self.store.get_events(missing_hero_event_ids)
        missing_hero_state = missing_hero_state.values()

        for s in missing_hero_state:
            cache.set(s.state_key, s.event_id)
            state[(EventTypes.Member, s.state_key)] = s

        defer.returnValue(summary)

    def get_lazy_loaded_members_cache(self, cache_key):
        cache = self.lazy_loaded_members_cache.get(cache_key)
        if cache is None:
            logger.debug("creating LruCache for %r", cache_key)
            cache = LruCache(LAZY_LOADED_MEMBERS_CACHE_MAX_SIZE)
            self.lazy_loaded_members_cache[cache_key] = cache
        else:
            logger.debug("found LruCache for %r", cache_key)
        return cache

    @defer.inlineCallbacks
    def compute_state_delta(self, room_id, batch, sync_config, since_token, now_token,
                            full_state):
        """ Works out the difference in state between the start of the timeline
        and the previous sync.

        Args:
            room_id(str):
            batch(synapse.handlers.sync.TimelineBatch): The timeline batch for
                the room that will be sent to the user.
            sync_config(synapse.handlers.sync.SyncConfig):
            since_token(str|None): Token of the end of the previous batch. May
                be None.
            now_token(str): Token of the end of the current batch.
            full_state(bool): Whether to force returning the full state.

        Returns:
             A deferred dict of (type, state_key) -> Event
        """
        # TODO(mjark) Check if the state events were received by the server
        # after the previous sync, since we need to include those state
        # updates even if they occured logically before the previous event.
        # TODO(mjark) Check for new redactions in the state events.

        with Measure(self.clock, "compute_state_delta"):

            members_to_fetch = None

            lazy_load_members = sync_config.filter_collection.lazy_load_members()
            include_redundant_members = (
                sync_config.filter_collection.include_redundant_members()
            )

            if lazy_load_members:
                # We only request state for the members needed to display the
                # timeline:

                members_to_fetch = set(
                    event.sender  # FIXME: we also care about invite targets etc.
                    for event in batch.events
                )

                if full_state:
                    # always make sure we LL ourselves so we know we're in the room
                    # (if we are) to fix https://github.com/vector-im/riot-web/issues/7209
                    # We only need apply this on full state syncs given we disabled
                    # LL for incr syncs in #3840.
                    members_to_fetch.add(sync_config.user.to_string())

                state_filter = StateFilter.from_lazy_load_member_list(members_to_fetch)
            else:
                state_filter = StateFilter.all()

            timeline_state = {
                (event.type, event.state_key): event.event_id
                for event in batch.events if event.is_state()
            }

            if full_state:
                if batch:
                    current_state_ids = yield self.store.get_state_ids_for_event(
                        batch.events[-1].event_id, state_filter=state_filter,
                    )

                    state_ids = yield self.store.get_state_ids_for_event(
                        batch.events[0].event_id, state_filter=state_filter,
                    )

                else:
                    current_state_ids = yield self.get_state_at(
                        room_id, stream_position=now_token,
                        state_filter=state_filter,
                    )

                    state_ids = current_state_ids

                state_ids = _calculate_state(
                    timeline_contains=timeline_state,
                    timeline_start=state_ids,
                    previous={},
                    current=current_state_ids,
                    lazy_load_members=lazy_load_members,
                )
            elif batch.limited:
                state_at_timeline_start = yield self.store.get_state_ids_for_event(
                    batch.events[0].event_id, state_filter=state_filter,
                )

                # for now, we disable LL for gappy syncs - see
                # https://github.com/vector-im/riot-web/issues/7211#issuecomment-419976346
                # N.B. this slows down incr syncs as we are now processing way
                # more state in the server than if we were LLing.
                #
                # We still have to filter timeline_start to LL entries (above) in order
                # for _calculate_state's LL logic to work, as we have to include LL
                # members for timeline senders in case they weren't loaded in the initial
                # sync.  We do this by (counterintuitively) by filtering timeline_start
                # members to just be ones which were timeline senders, which then ensures
                # all of the rest get included in the state block (if we need to know
                # about them).
                state_filter = StateFilter.all()

                state_at_previous_sync = yield self.get_state_at(
                    room_id, stream_position=since_token,
                    state_filter=state_filter,
                )

                current_state_ids = yield self.store.get_state_ids_for_event(
                    batch.events[-1].event_id, state_filter=state_filter,
                )

                state_ids = _calculate_state(
                    timeline_contains=timeline_state,
                    timeline_start=state_at_timeline_start,
                    previous=state_at_previous_sync,
                    current=current_state_ids,
                    # we have to include LL members in case LL initial sync missed them
                    lazy_load_members=lazy_load_members,
                )
            else:
                state_ids = {}
                if lazy_load_members:
                    if members_to_fetch and batch.events:
                        # We're returning an incremental sync, with no
                        # "gap" since the previous sync, so normally there would be
                        # no state to return.
                        # But we're lazy-loading, so the client might need some more
                        # member events to understand the events in this timeline.
                        # So we fish out all the member events corresponding to the
                        # timeline here, and then dedupe any redundant ones below.

                        state_ids = yield self.store.get_state_ids_for_event(
                            batch.events[0].event_id,
                            # we only want members!
                            state_filter=StateFilter.from_types(
                                (EventTypes.Member, member)
                                for member in members_to_fetch
                            ),
                        )

            if lazy_load_members and not include_redundant_members:
                cache_key = (sync_config.user.to_string(), sync_config.device_id)
                cache = self.get_lazy_loaded_members_cache(cache_key)

                # if it's a new sync sequence, then assume the client has had
                # amnesia and doesn't want any recent lazy-loaded members
                # de-duplicated.
                if since_token is None:
                    logger.debug("clearing LruCache for %r", cache_key)
                    cache.clear()
                else:
                    # only send members which aren't in our LruCache (either
                    # because they're new to this client or have been pushed out
                    # of the cache)
                    logger.debug("filtering state from %r...", state_ids)
                    state_ids = {
                        t: event_id
                        for t, event_id in iteritems(state_ids)
                        if cache.get(t[1]) != event_id
                    }
                    logger.debug("...to %r", state_ids)

                # add any member IDs we are about to send into our LruCache
                for t, event_id in itertools.chain(
                    state_ids.items(),
                    timeline_state.items(),
                ):
                    if t[0] == EventTypes.Member:
                        cache.set(t[1], event_id)

        state = {}
        if state_ids:
            state = yield self.store.get_events(list(state_ids.values()))

        defer.returnValue({
            (e.type, e.state_key): e
            for e in sync_config.filter_collection.filter_room_state(list(state.values()))
        })

    @defer.inlineCallbacks
    def unread_notifs_for_room_id(self, room_id, sync_config):
        with Measure(self.clock, "unread_notifs_for_room_id"):
            last_unread_event_id = yield self.store.get_last_receipt_event_id_for_user(
                user_id=sync_config.user.to_string(),
                room_id=room_id,
                receipt_type="m.read"
            )

            notifs = []
            if last_unread_event_id:
                notifs = yield self.store.get_unread_event_push_actions_by_room_for_user(
                    room_id, sync_config.user.to_string(), last_unread_event_id
                )
                defer.returnValue(notifs)

        # There is no new information in this period, so your notification
        # count is whatever it was last time.
        defer.returnValue(None)

    @defer.inlineCallbacks
    def generate_sync_result(self, sync_config, since_token=None, full_state=False):
        """Generates a sync result.

        Args:
            sync_config (SyncConfig)
            since_token (StreamToken)
            full_state (bool)

        Returns:
            Deferred(SyncResult)
        """
        # NB: The now_token gets changed by some of the generate_sync_* methods,
        # this is due to some of the underlying streams not supporting the ability
        # to query up to a given point.
        # Always use the `now_token` in `SyncResultBuilder`
        now_token = yield self.event_sources.get_current_token()

        logger.info(
            "Calculating sync response for %r between %s and %s",
            sync_config.user, since_token, now_token,
        )

        user_id = sync_config.user.to_string()
        app_service = self.store.get_app_service_by_user_id(user_id)
        if app_service:
            # We no longer support AS users using /sync directly.
            # See https://github.com/matrix-org/matrix-doc/issues/1144
            raise NotImplementedError()
        else:
            joined_room_ids = yield self.get_rooms_for_user_at(
                user_id, now_token.room_stream_id,
            )

        sync_result_builder = SyncResultBuilder(
            sync_config, full_state,
            since_token=since_token,
            now_token=now_token,
            joined_room_ids=joined_room_ids,
        )

        account_data_by_room = yield self._generate_sync_entry_for_account_data(
            sync_result_builder
        )

        res = yield self._generate_sync_entry_for_rooms(
            sync_result_builder, account_data_by_room
        )
        newly_joined_rooms, newly_joined_or_invited_users, _, _ = res
        _, _, newly_left_rooms, newly_left_users = res

        block_all_presence_data = (
            since_token is None and
            sync_config.filter_collection.blocks_all_presence()
        )
        if self.hs_config.use_presence and not block_all_presence_data:
            yield self._generate_sync_entry_for_presence(
                sync_result_builder, newly_joined_rooms, newly_joined_or_invited_users
            )

        yield self._generate_sync_entry_for_to_device(sync_result_builder)

        device_lists = yield self._generate_sync_entry_for_device_list(
            sync_result_builder,
            newly_joined_rooms=newly_joined_rooms,
            newly_joined_or_invited_users=newly_joined_or_invited_users,
            newly_left_rooms=newly_left_rooms,
            newly_left_users=newly_left_users,
        )

        device_id = sync_config.device_id
        one_time_key_counts = {}
        if device_id:
            one_time_key_counts = yield self.store.count_e2e_one_time_keys(
                user_id, device_id
            )

        yield self._generate_sync_entry_for_groups(sync_result_builder)

        # debug for https://github.com/matrix-org/synapse/issues/4422
        for joined_room in sync_result_builder.joined:
            room_id = joined_room.room_id
            if room_id in newly_joined_rooms:
                issue4422_logger.debug(
                    "Sync result for newly joined room %s: %r",
                    room_id, joined_room,
                )

        defer.returnValue(SyncResult(
            presence=sync_result_builder.presence,
            account_data=sync_result_builder.account_data,
            joined=sync_result_builder.joined,
            invited=sync_result_builder.invited,
            archived=sync_result_builder.archived,
            to_device=sync_result_builder.to_device,
            device_lists=device_lists,
            groups=sync_result_builder.groups,
            device_one_time_keys_count=one_time_key_counts,
            next_batch=sync_result_builder.now_token,
        ))

    @measure_func("_generate_sync_entry_for_groups")
    @defer.inlineCallbacks
    def _generate_sync_entry_for_groups(self, sync_result_builder):
        user_id = sync_result_builder.sync_config.user.to_string()
        since_token = sync_result_builder.since_token
        now_token = sync_result_builder.now_token

        if since_token and since_token.groups_key:
            results = yield self.store.get_groups_changes_for_user(
                user_id, since_token.groups_key, now_token.groups_key,
            )
        else:
            results = yield self.store.get_all_groups_for_user(
                user_id, now_token.groups_key,
            )

        invited = {}
        joined = {}
        left = {}
        for result in results:
            membership = result["membership"]
            group_id = result["group_id"]
            gtype = result["type"]
            content = result["content"]

            if membership == "join":
                if gtype == "membership":
                    # TODO: Add profile
                    content.pop("membership", None)
                    joined[group_id] = content["content"]
                else:
                    joined.setdefault(group_id, {})[gtype] = content
            elif membership == "invite":
                if gtype == "membership":
                    content.pop("membership", None)
                    invited[group_id] = content["content"]
            else:
                if gtype == "membership":
                    left[group_id] = content["content"]

        sync_result_builder.groups = GroupsSyncResult(
            join=joined,
            invite=invited,
            leave=left,
        )

    @measure_func("_generate_sync_entry_for_device_list")
    @defer.inlineCallbacks
    def _generate_sync_entry_for_device_list(self, sync_result_builder,
                                             newly_joined_rooms,
                                             newly_joined_or_invited_users,
                                             newly_left_rooms, newly_left_users):
        user_id = sync_result_builder.sync_config.user.to_string()
        since_token = sync_result_builder.since_token

        if since_token and since_token.device_list_key:
            changed = yield self.store.get_user_whose_devices_changed(
                since_token.device_list_key
            )

            # TODO: Be more clever than this, i.e. remove users who we already
            # share a room with?
            for room_id in newly_joined_rooms:
<<<<<<< HEAD
                joined_users = yield self.state.get_current_user_in_room(room_id)
                newly_joined_or_invited_users.update(joined_users)
=======
                joined_users = yield self.state.get_current_users_in_room(room_id)
                newly_joined_users.update(joined_users)
>>>>>>> 1757e2d7

            for room_id in newly_left_rooms:
                left_users = yield self.state.get_current_users_in_room(room_id)
                newly_left_users.update(left_users)

            # TODO: Check that these users are actually new, i.e. either they
            # weren't in the previous sync *or* they left and rejoined.
            changed.update(newly_joined_or_invited_users)

            if not changed and not newly_left_users:
                defer.returnValue(DeviceLists(
                    changed=[],
                    left=newly_left_users,
                ))

            users_who_share_room = yield self.store.get_users_who_share_room_with_user(
                user_id
            )

            defer.returnValue(DeviceLists(
                changed=users_who_share_room & changed,
                left=set(newly_left_users) - users_who_share_room,
            ))
        else:
            defer.returnValue(DeviceLists(
                changed=[],
                left=[],
            ))

    @defer.inlineCallbacks
    def _generate_sync_entry_for_to_device(self, sync_result_builder):
        """Generates the portion of the sync response. Populates
        `sync_result_builder` with the result.

        Args:
            sync_result_builder(SyncResultBuilder)

        Returns:
            Deferred(dict): A dictionary containing the per room account data.
        """
        user_id = sync_result_builder.sync_config.user.to_string()
        device_id = sync_result_builder.sync_config.device_id
        now_token = sync_result_builder.now_token
        since_stream_id = 0
        if sync_result_builder.since_token is not None:
            since_stream_id = int(sync_result_builder.since_token.to_device_key)

        if since_stream_id != int(now_token.to_device_key):
            # We only delete messages when a new message comes in, but that's
            # fine so long as we delete them at some point.

            deleted = yield self.store.delete_messages_for_device(
                user_id, device_id, since_stream_id
            )
            logger.debug("Deleted %d to-device messages up to %d",
                         deleted, since_stream_id)

            messages, stream_id = yield self.store.get_new_messages_for_device(
                user_id, device_id, since_stream_id, now_token.to_device_key
            )

            logger.debug(
                "Returning %d to-device messages between %d and %d (current token: %d)",
                len(messages), since_stream_id, stream_id, now_token.to_device_key
            )
            sync_result_builder.now_token = now_token.copy_and_replace(
                "to_device_key", stream_id
            )
            sync_result_builder.to_device = messages
        else:
            sync_result_builder.to_device = []

    @defer.inlineCallbacks
    def _generate_sync_entry_for_account_data(self, sync_result_builder):
        """Generates the account data portion of the sync response. Populates
        `sync_result_builder` with the result.

        Args:
            sync_result_builder(SyncResultBuilder)

        Returns:
            Deferred(dict): A dictionary containing the per room account data.
        """
        sync_config = sync_result_builder.sync_config
        user_id = sync_result_builder.sync_config.user.to_string()
        since_token = sync_result_builder.since_token

        if since_token and not sync_result_builder.full_state:
            account_data, account_data_by_room = (
                yield self.store.get_updated_account_data_for_user(
                    user_id,
                    since_token.account_data_key,
                )
            )

            push_rules_changed = yield self.store.have_push_rules_changed_for_user(
                user_id, int(since_token.push_rules_key)
            )

            if push_rules_changed:
                account_data["m.push_rules"] = yield self.push_rules_for_user(
                    sync_config.user
                )
        else:
            account_data, account_data_by_room = (
                yield self.store.get_account_data_for_user(
                    sync_config.user.to_string()
                )
            )

            account_data['m.push_rules'] = yield self.push_rules_for_user(
                sync_config.user
            )

        account_data_for_user = sync_config.filter_collection.filter_account_data([
            {"type": account_data_type, "content": content}
            for account_data_type, content in account_data.items()
        ])

        sync_result_builder.account_data = account_data_for_user

        defer.returnValue(account_data_by_room)

    @defer.inlineCallbacks
    def _generate_sync_entry_for_presence(self, sync_result_builder, newly_joined_rooms,
                                          newly_joined_or_invited_users):
        """Generates the presence portion of the sync response. Populates the
        `sync_result_builder` with the result.

        Args:
            sync_result_builder(SyncResultBuilder)
            newly_joined_rooms(list): List of rooms that the user has joined
                since the last sync (or empty if an initial sync)
            newly_joined_or_invited_users(list): List of users that have joined
                or been invited to rooms since the last sync (or empty if an initial
                sync)
        """
        now_token = sync_result_builder.now_token
        sync_config = sync_result_builder.sync_config
        user = sync_result_builder.sync_config.user

        presence_source = self.event_sources.sources["presence"]

        since_token = sync_result_builder.since_token
        if since_token and not sync_result_builder.full_state:
            presence_key = since_token.presence_key
            include_offline = True
        else:
            presence_key = None
            include_offline = False

        presence, presence_key = yield presence_source.get_new_events(
            user=user,
            from_key=presence_key,
            is_guest=sync_config.is_guest,
            include_offline=include_offline,
        )
        sync_result_builder.now_token = now_token.copy_and_replace(
            "presence_key", presence_key
        )

        extra_users_ids = set(newly_joined_or_invited_users)
        for room_id in newly_joined_rooms:
            users = yield self.state.get_current_users_in_room(room_id)
            extra_users_ids.update(users)
        extra_users_ids.discard(user.to_string())

        if extra_users_ids:
            states = yield self.presence_handler.get_states(
                extra_users_ids,
            )
            presence.extend(states)

            # Deduplicate the presence entries so that there's at most one per user
            presence = list({p.user_id: p for p in presence}.values())

        presence = sync_config.filter_collection.filter_presence(
            presence
        )

        sync_result_builder.presence = presence

    @defer.inlineCallbacks
    def _generate_sync_entry_for_rooms(self, sync_result_builder, account_data_by_room):
        """Generates the rooms portion of the sync response. Populates the
        `sync_result_builder` with the result.

        Args:
            sync_result_builder(SyncResultBuilder)
            account_data_by_room(dict): Dictionary of per room account data

        Returns:
            Deferred(tuple): Returns a 4-tuple of
            `(newly_joined_rooms, newly_joined_or_invited_users,
            newly_left_rooms, newly_left_users)`
        """
        user_id = sync_result_builder.sync_config.user.to_string()
        block_all_room_ephemeral = (
            sync_result_builder.since_token is None and
            sync_result_builder.sync_config.filter_collection.blocks_all_room_ephemeral()
        )

        if block_all_room_ephemeral:
            ephemeral_by_room = {}
        else:
            now_token, ephemeral_by_room = yield self.ephemeral_by_room(
                sync_result_builder,
                now_token=sync_result_builder.now_token,
                since_token=sync_result_builder.since_token,
            )
            sync_result_builder.now_token = now_token

        # We check up front if anything has changed, if it hasn't then there is
        # no point in going futher.
        since_token = sync_result_builder.since_token
        if not sync_result_builder.full_state:
            if since_token and not ephemeral_by_room and not account_data_by_room:
                have_changed = yield self._have_rooms_changed(sync_result_builder)
                if not have_changed:
                    tags_by_room = yield self.store.get_updated_tags(
                        user_id,
                        since_token.account_data_key,
                    )
                    if not tags_by_room:
                        logger.debug("no-oping sync")
                        defer.returnValue(([], [], [], []))

        ignored_account_data = yield self.store.get_global_account_data_by_type_for_user(
            "m.ignored_user_list", user_id=user_id,
        )

        if ignored_account_data:
            ignored_users = ignored_account_data.get("ignored_users", {}).keys()
        else:
            ignored_users = frozenset()

        if since_token:
            res = yield self._get_rooms_changed(sync_result_builder, ignored_users)
            room_entries, invited, newly_joined_rooms, newly_left_rooms = res

            tags_by_room = yield self.store.get_updated_tags(
                user_id, since_token.account_data_key,
            )
        else:
            res = yield self._get_all_rooms(sync_result_builder, ignored_users)
            room_entries, invited, newly_joined_rooms = res
            newly_left_rooms = []

            tags_by_room = yield self.store.get_tags_for_user(user_id)

        def handle_room_entries(room_entry):
            return self._generate_room_entry(
                sync_result_builder,
                ignored_users,
                room_entry,
                ephemeral=ephemeral_by_room.get(room_entry.room_id, []),
                tags=tags_by_room.get(room_entry.room_id),
                account_data=account_data_by_room.get(room_entry.room_id, {}),
                always_include=sync_result_builder.full_state,
            )

        yield concurrently_execute(handle_room_entries, room_entries, 10)

        sync_result_builder.invited.extend(invited)

        # Now we want to get any newly joined or invited users
        newly_joined_or_invited_users = set()
        newly_left_users = set()
        if since_token:
            for joined_sync in sync_result_builder.joined:
                it = itertools.chain(
                    joined_sync.timeline.events, itervalues(joined_sync.state)
                )
                for event in it:
                    if event.type == EventTypes.Member:
                        if (
                            event.membership == Membership.JOIN or
                            event.membership == Membership.INVITE
                        ):
                            newly_joined_or_invited_users.add(event.state_key)
                        else:
                            prev_content = event.unsigned.get("prev_content", {})
                            prev_membership = prev_content.get("membership", None)
                            if prev_membership == Membership.JOIN:
                                newly_left_users.add(event.state_key)

        newly_left_users -= newly_joined_or_invited_users

        defer.returnValue((
            newly_joined_rooms,
            newly_joined_or_invited_users,
            newly_left_rooms,
            newly_left_users,
        ))

    @defer.inlineCallbacks
    def _have_rooms_changed(self, sync_result_builder):
        """Returns whether there may be any new events that should be sent down
        the sync. Returns True if there are.
        """
        user_id = sync_result_builder.sync_config.user.to_string()
        since_token = sync_result_builder.since_token
        now_token = sync_result_builder.now_token

        assert since_token

        # Get a list of membership change events that have happened.
        rooms_changed = yield self.store.get_membership_changes_for_user(
            user_id, since_token.room_key, now_token.room_key
        )

        if rooms_changed:
            defer.returnValue(True)

        stream_id = RoomStreamToken.parse_stream_token(since_token.room_key).stream
        for room_id in sync_result_builder.joined_room_ids:
            if self.store.has_room_changed_since(room_id, stream_id):
                defer.returnValue(True)
        defer.returnValue(False)

    @defer.inlineCallbacks
    def _get_rooms_changed(self, sync_result_builder, ignored_users):
        """Gets the the changes that have happened since the last sync.

        Args:
            sync_result_builder(SyncResultBuilder)
            ignored_users(set(str)): Set of users ignored by user.

        Returns:
            Deferred(tuple): Returns a tuple of the form:
            `(room_entries, invited_rooms, newly_joined_rooms, newly_left_rooms)`

            where:
                room_entries is a list [RoomSyncResultBuilder]
                invited_rooms is a list [InvitedSyncResult]
                newly_joined_rooms is a list[str] of room ids
                newly_left_rooms is a list[str] of room ids
        """
        user_id = sync_result_builder.sync_config.user.to_string()
        since_token = sync_result_builder.since_token
        now_token = sync_result_builder.now_token
        sync_config = sync_result_builder.sync_config

        assert since_token

        # Get a list of membership change events that have happened.
        rooms_changed = yield self.store.get_membership_changes_for_user(
            user_id, since_token.room_key, now_token.room_key
        )

        mem_change_events_by_room_id = {}
        for event in rooms_changed:
            mem_change_events_by_room_id.setdefault(event.room_id, []).append(event)

        newly_joined_rooms = []
        newly_left_rooms = []
        room_entries = []
        invited = []
        for room_id, events in iteritems(mem_change_events_by_room_id):
            logger.info(
                "Membership changes in %s: [%s]",
                room_id,
                ", ".join(("%s (%s)" % (e.event_id, e.membership) for e in events)),
            )

            non_joins = [e for e in events if e.membership != Membership.JOIN]
            has_join = len(non_joins) != len(events)

            # We want to figure out if we joined the room at some point since
            # the last sync (even if we have since left). This is to make sure
            # we do send down the room, and with full state, where necessary

            old_state_ids = None
            if room_id in sync_result_builder.joined_room_ids and non_joins:
                # Always include if the user (re)joined the room, especially
                # important so that device list changes are calculated correctly.
                # If there are non-join member events, but we are still in the room,
                # then the user must have left and joined
                newly_joined_rooms.append(room_id)

                # User is in the room so we don't need to do the invite/leave checks
                continue

            if room_id in sync_result_builder.joined_room_ids or has_join:
                old_state_ids = yield self.get_state_at(room_id, since_token)
                old_mem_ev_id = old_state_ids.get((EventTypes.Member, user_id), None)
                old_mem_ev = None
                if old_mem_ev_id:
                    old_mem_ev = yield self.store.get_event(
                        old_mem_ev_id, allow_none=True
                    )

                # debug for #4422
                if has_join:
                    prev_membership = None
                    if old_mem_ev:
                        prev_membership = old_mem_ev.membership
                    issue4422_logger.debug(
                        "Previous membership for room %s with join: %s (event %s)",
                        room_id, prev_membership, old_mem_ev_id,
                    )

                if not old_mem_ev or old_mem_ev.membership != Membership.JOIN:
                    newly_joined_rooms.append(room_id)

            # If user is in the room then we don't need to do the invite/leave checks
            if room_id in sync_result_builder.joined_room_ids:
                continue

            if not non_joins:
                continue

            # Check if we have left the room. This can either be because we were
            # joined before *or* that we since joined and then left.
            if events[-1].membership != Membership.JOIN:
                if has_join:
                    newly_left_rooms.append(room_id)
                else:
                    if not old_state_ids:
                        old_state_ids = yield self.get_state_at(room_id, since_token)
                        old_mem_ev_id = old_state_ids.get(
                            (EventTypes.Member, user_id),
                            None,
                        )
                        old_mem_ev = None
                        if old_mem_ev_id:
                            old_mem_ev = yield self.store.get_event(
                                old_mem_ev_id, allow_none=True
                            )
                    if old_mem_ev and old_mem_ev.membership == Membership.JOIN:
                        newly_left_rooms.append(room_id)

            # Only bother if we're still currently invited
            should_invite = non_joins[-1].membership == Membership.INVITE
            if should_invite:
                if event.sender not in ignored_users:
                    room_sync = InvitedSyncResult(room_id, invite=non_joins[-1])
                    if room_sync:
                        invited.append(room_sync)

            # Always include leave/ban events. Just take the last one.
            # TODO: How do we handle ban -> leave in same batch?
            leave_events = [
                e for e in non_joins
                if e.membership in (Membership.LEAVE, Membership.BAN)
            ]

            if leave_events:
                leave_event = leave_events[-1]
                leave_stream_token = yield self.store.get_stream_token_for_event(
                    leave_event.event_id
                )
                leave_token = since_token.copy_and_replace(
                    "room_key", leave_stream_token
                )

                if since_token and since_token.is_after(leave_token):
                    continue

                # If this is an out of band message, like a remote invite
                # rejection, we include it in the recents batch. Otherwise, we
                # let _load_filtered_recents handle fetching the correct
                # batches.
                #
                # This is all screaming out for a refactor, as the logic here is
                # subtle and the moving parts numerous.
                if leave_event.internal_metadata.is_out_of_band_membership():
                    batch_events = [leave_event]
                else:
                    batch_events = None

                room_entries.append(RoomSyncResultBuilder(
                    room_id=room_id,
                    rtype="archived",
                    events=batch_events,
                    newly_joined=room_id in newly_joined_rooms,
                    full_state=False,
                    since_token=since_token,
                    upto_token=leave_token,
                ))

        timeline_limit = sync_config.filter_collection.timeline_limit()

        # Get all events for rooms we're currently joined to.
        room_to_events = yield self.store.get_room_events_stream_for_rooms(
            room_ids=sync_result_builder.joined_room_ids,
            from_key=since_token.room_key,
            to_key=now_token.room_key,
            limit=timeline_limit + 1,
        )

        # We loop through all room ids, even if there are no new events, in case
        # there are non room events taht we need to notify about.
        for room_id in sync_result_builder.joined_room_ids:
            room_entry = room_to_events.get(room_id, None)

            newly_joined = room_id in newly_joined_rooms
            if room_entry:
                events, start_key = room_entry

                prev_batch_token = now_token.copy_and_replace("room_key", start_key)

                entry = RoomSyncResultBuilder(
                    room_id=room_id,
                    rtype="joined",
                    events=events,
                    newly_joined=newly_joined,
                    full_state=False,
                    since_token=None if newly_joined else since_token,
                    upto_token=prev_batch_token,
                )
            else:
                entry = RoomSyncResultBuilder(
                    room_id=room_id,
                    rtype="joined",
                    events=[],
                    newly_joined=newly_joined,
                    full_state=False,
                    since_token=since_token,
                    upto_token=since_token,
                )

            if newly_joined:
                # debugging for https://github.com/matrix-org/synapse/issues/4422
                issue4422_logger.debug(
                    "RoomSyncResultBuilder events for newly joined room %s: %r",
                    room_id, entry.events,
                )
            room_entries.append(entry)

        defer.returnValue((room_entries, invited, newly_joined_rooms, newly_left_rooms))

    @defer.inlineCallbacks
    def _get_all_rooms(self, sync_result_builder, ignored_users):
        """Returns entries for all rooms for the user.

        Args:
            sync_result_builder(SyncResultBuilder)
            ignored_users(set(str)): Set of users ignored by user.

        Returns:
            Deferred(tuple): Returns a tuple of the form:
            `([RoomSyncResultBuilder], [InvitedSyncResult], [])`
        """

        user_id = sync_result_builder.sync_config.user.to_string()
        since_token = sync_result_builder.since_token
        now_token = sync_result_builder.now_token
        sync_config = sync_result_builder.sync_config

        membership_list = (
            Membership.INVITE, Membership.JOIN, Membership.LEAVE, Membership.BAN
        )

        room_list = yield self.store.get_rooms_for_user_where_membership_is(
            user_id=user_id,
            membership_list=membership_list
        )

        room_entries = []
        invited = []

        for event in room_list:
            if event.membership == Membership.JOIN:
                room_entries.append(RoomSyncResultBuilder(
                    room_id=event.room_id,
                    rtype="joined",
                    events=None,
                    newly_joined=False,
                    full_state=True,
                    since_token=since_token,
                    upto_token=now_token,
                ))
            elif event.membership == Membership.INVITE:
                if event.sender in ignored_users:
                    continue
                invite = yield self.store.get_event(event.event_id)
                invited.append(InvitedSyncResult(
                    room_id=event.room_id,
                    invite=invite,
                ))
            elif event.membership in (Membership.LEAVE, Membership.BAN):
                # Always send down rooms we were banned or kicked from.
                if not sync_config.filter_collection.include_leave:
                    if event.membership == Membership.LEAVE:
                        if user_id == event.sender:
                            continue

                leave_token = now_token.copy_and_replace(
                    "room_key", "s%d" % (event.stream_ordering,)
                )
                room_entries.append(RoomSyncResultBuilder(
                    room_id=event.room_id,
                    rtype="archived",
                    events=None,
                    newly_joined=False,
                    full_state=True,
                    since_token=since_token,
                    upto_token=leave_token,
                ))

        defer.returnValue((room_entries, invited, []))

    @defer.inlineCallbacks
    def _generate_room_entry(self, sync_result_builder, ignored_users,
                             room_builder, ephemeral, tags, account_data,
                             always_include=False):
        """Populates the `joined` and `archived` section of `sync_result_builder`
        based on the `room_builder`.

        Args:
            sync_result_builder(SyncResultBuilder)
            ignored_users(set(str)): Set of users ignored by user.
            room_builder(RoomSyncResultBuilder)
            ephemeral(list): List of new ephemeral events for room
            tags(list): List of *all* tags for room, or None if there has been
                no change.
            account_data(list): List of new account data for room
            always_include(bool): Always include this room in the sync response,
                even if empty.
        """
        newly_joined = room_builder.newly_joined
        full_state = (
            room_builder.full_state
            or newly_joined
            or sync_result_builder.full_state
        )
        events = room_builder.events

        # We want to shortcut out as early as possible.
        if not (always_include or account_data or ephemeral or full_state):
            if events == [] and tags is None:
                return

        now_token = sync_result_builder.now_token
        sync_config = sync_result_builder.sync_config

        room_id = room_builder.room_id
        since_token = room_builder.since_token
        upto_token = room_builder.upto_token

        batch = yield self._load_filtered_recents(
            room_id, sync_config,
            now_token=upto_token,
            since_token=since_token,
            recents=events,
            newly_joined_room=newly_joined,
        )

        if newly_joined:
            # debug for https://github.com/matrix-org/synapse/issues/4422
            issue4422_logger.debug(
                "Timeline events after filtering in newly-joined room %s: %r",
                room_id, batch,
            )

        # When we join the room (or the client requests full_state), we should
        # send down any existing tags. Usually the user won't have tags in a
        # newly joined room, unless either a) they've joined before or b) the
        # tag was added by synapse e.g. for server notice rooms.
        if full_state:
            user_id = sync_result_builder.sync_config.user.to_string()
            tags = yield self.store.get_tags_for_room(user_id, room_id)

            # If there aren't any tags, don't send the empty tags list down
            # sync
            if not tags:
                tags = None

        account_data_events = []
        if tags is not None:
            account_data_events.append({
                "type": "m.tag",
                "content": {"tags": tags},
            })

        for account_data_type, content in account_data.items():
            account_data_events.append({
                "type": account_data_type,
                "content": content,
            })

        account_data_events = sync_config.filter_collection.filter_room_account_data(
            account_data_events
        )

        ephemeral = sync_config.filter_collection.filter_room_ephemeral(ephemeral)

        if not (always_include
                or batch
                or account_data_events
                or ephemeral
                or full_state):
            return

        state = yield self.compute_state_delta(
            room_id, batch, sync_config, since_token, now_token,
            full_state=full_state
        )

        summary = {}

        # we include a summary in room responses when we're lazy loading
        # members (as the client otherwise doesn't have enough info to form
        # the name itself).
        if (
            sync_config.filter_collection.lazy_load_members() and
            (
                # we recalulate the summary:
                #   if there are membership changes in the timeline, or
                #   if membership has changed during a gappy sync, or
                #   if this is an initial sync.
                any(ev.type == EventTypes.Member for ev in batch.events) or
                (
                    # XXX: this may include false positives in the form of LL
                    # members which have snuck into state
                    batch.limited and
                    any(t == EventTypes.Member for (t, k) in state)
                ) or
                since_token is None
            )
        ):
            summary = yield self.compute_summary(
                room_id, sync_config, batch, state, now_token
            )

        if room_builder.rtype == "joined":
            unread_notifications = {}
            room_sync = JoinedSyncResult(
                room_id=room_id,
                timeline=batch,
                state=state,
                ephemeral=ephemeral,
                account_data=account_data_events,
                unread_notifications=unread_notifications,
                summary=summary,
            )

            if room_sync or always_include:
                notifs = yield self.unread_notifs_for_room_id(
                    room_id, sync_config
                )

                if notifs is not None:
                    unread_notifications["notification_count"] = notifs["notify_count"]
                    unread_notifications["highlight_count"] = notifs["highlight_count"]

                sync_result_builder.joined.append(room_sync)

            if batch.limited and since_token:
                user_id = sync_result_builder.sync_config.user.to_string()
                logger.info(
                    "Incremental gappy sync of %s for user %s with %d state events" % (
                        room_id,
                        user_id,
                        len(state),
                    )
                )
        elif room_builder.rtype == "archived":
            room_sync = ArchivedSyncResult(
                room_id=room_id,
                timeline=batch,
                state=state,
                account_data=account_data_events,
            )
            if room_sync or always_include:
                sync_result_builder.archived.append(room_sync)
        else:
            raise Exception("Unrecognized rtype: %r", room_builder.rtype)

    @defer.inlineCallbacks
    def get_rooms_for_user_at(self, user_id, stream_ordering):
        """Get set of joined rooms for a user at the given stream ordering.

        The stream ordering *must* be recent, otherwise this may throw an
        exception if older than a month. (This function is called with the
        current token, which should be perfectly fine).

        Args:
            user_id (str)
            stream_ordering (int)

        ReturnValue:
            Deferred[frozenset[str]]: Set of room_ids the user is in at given
            stream_ordering.
        """
        joined_rooms = yield self.store.get_rooms_for_user_with_stream_ordering(
            user_id,
        )

        joined_room_ids = set()

        # We need to check that the stream ordering of the join for each room
        # is before the stream_ordering asked for. This might not be the case
        # if the user joins a room between us getting the current token and
        # calling `get_rooms_for_user_with_stream_ordering`.
        # If the membership's stream ordering is after the given stream
        # ordering, we need to go and work out if the user was in the room
        # before.
        for room_id, membership_stream_ordering in joined_rooms:
            if membership_stream_ordering <= stream_ordering:
                joined_room_ids.add(room_id)
                continue

            logger.info("User joined room after current token: %s", room_id)

            extrems = yield self.store.get_forward_extremeties_for_room(
                room_id, stream_ordering,
            )
            users_in_room = yield self.state.get_current_users_in_room(
                room_id, extrems,
            )
            if user_id in users_in_room:
                joined_room_ids.add(room_id)

        joined_room_ids = frozenset(joined_room_ids)
        defer.returnValue(joined_room_ids)


def _action_has_highlight(actions):
    for action in actions:
        try:
            if action.get("set_tweak", None) == "highlight":
                return action.get("value", True)
        except AttributeError:
            pass

    return False


def _calculate_state(
    timeline_contains, timeline_start, previous, current, lazy_load_members,
):
    """Works out what state to include in a sync response.

    Args:
        timeline_contains (dict): state in the timeline
        timeline_start (dict): state at the start of the timeline
        previous (dict): state at the end of the previous sync (or empty dict
            if this is an initial sync)
        current (dict): state at the end of the timeline
        lazy_load_members (bool): whether to return members from timeline_start
            or not.  assumes that timeline_start has already been filtered to
            include only the members the client needs to know about.

    Returns:
        dict
    """
    event_id_to_key = {
        e: key
        for key, e in itertools.chain(
            iteritems(timeline_contains),
            iteritems(previous),
            iteritems(timeline_start),
            iteritems(current),
        )
    }

    c_ids = set(e for e in itervalues(current))
    ts_ids = set(e for e in itervalues(timeline_start))
    p_ids = set(e for e in itervalues(previous))
    tc_ids = set(e for e in itervalues(timeline_contains))

    # If we are lazyloading room members, we explicitly add the membership events
    # for the senders in the timeline into the state block returned by /sync,
    # as we may not have sent them to the client before.  We find these membership
    # events by filtering them out of timeline_start, which has already been filtered
    # to only include membership events for the senders in the timeline.
    # In practice, we can do this by removing them from the p_ids list,
    # which is the list of relevant state we know we have already sent to the client.
    # see https://github.com/matrix-org/synapse/pull/2970
    #            /files/efcdacad7d1b7f52f879179701c7e0d9b763511f#r204732809

    if lazy_load_members:
        p_ids.difference_update(
            e for t, e in iteritems(timeline_start)
            if t[0] == EventTypes.Member
        )

    state_ids = ((c_ids | ts_ids) - p_ids) - tc_ids

    return {
        event_id_to_key[e]: e for e in state_ids
    }


class SyncResultBuilder(object):
    """Used to help build up a new SyncResult for a user

    Attributes:
        sync_config (SyncConfig)
        full_state (bool)
        since_token (StreamToken)
        now_token (StreamToken)
        joined_room_ids (list[str])

        # The following mirror the fields in a sync response
        presence (list)
        account_data (list)
        joined (list[JoinedSyncResult])
        invited (list[InvitedSyncResult])
        archived (list[ArchivedSyncResult])
        device (list)
        groups (GroupsSyncResult|None)
        to_device (list)
    """
    def __init__(self, sync_config, full_state, since_token, now_token,
                 joined_room_ids):
        """
        Args:
            sync_config (SyncConfig)
            full_state (bool): The full_state flag as specified by user
            since_token (StreamToken): The token supplied by user, or None.
            now_token (StreamToken): The token to sync up to.
            joined_room_ids (list[str]): List of rooms the user is joined to
        """
        self.sync_config = sync_config
        self.full_state = full_state
        self.since_token = since_token
        self.now_token = now_token
        self.joined_room_ids = joined_room_ids

        self.presence = []
        self.account_data = []
        self.joined = []
        self.invited = []
        self.archived = []
        self.device = []
        self.groups = None
        self.to_device = []


class RoomSyncResultBuilder(object):
    """Stores information needed to create either a `JoinedSyncResult` or
    `ArchivedSyncResult`.
    """
    def __init__(self, room_id, rtype, events, newly_joined, full_state,
                 since_token, upto_token):
        """
        Args:
            room_id(str)
            rtype(str): One of `"joined"` or `"archived"`
            events(list[FrozenEvent]): List of events to include in the room
                (more events may be added when generating result).
            newly_joined(bool): If the user has newly joined the room
            full_state(bool): Whether the full state should be sent in result
            since_token(StreamToken): Earliest point to return events from, or None
            upto_token(StreamToken): Latest point to return events from.
        """
        self.room_id = room_id
        self.rtype = rtype
        self.events = events
        self.newly_joined = newly_joined
        self.full_state = full_state
        self.since_token = since_token
        self.upto_token = upto_token<|MERGE_RESOLUTION|>--- conflicted
+++ resolved
@@ -1050,13 +1050,8 @@
             # TODO: Be more clever than this, i.e. remove users who we already
             # share a room with?
             for room_id in newly_joined_rooms:
-<<<<<<< HEAD
-                joined_users = yield self.state.get_current_user_in_room(room_id)
+                joined_users = yield self.state.get_current_users_in_room(room_id)
                 newly_joined_or_invited_users.update(joined_users)
-=======
-                joined_users = yield self.state.get_current_users_in_room(room_id)
-                newly_joined_users.update(joined_users)
->>>>>>> 1757e2d7
 
             for room_id in newly_left_rooms:
                 left_users = yield self.state.get_current_users_in_room(room_id)
