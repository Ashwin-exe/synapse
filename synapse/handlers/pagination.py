# -*- coding: utf-8 -*-
# Copyright 2014 - 2016 OpenMarket Ltd
# Copyright 2017 - 2018 New Vector Ltd
#
# Licensed under the Apache License, Version 2.0 (the "License");
# you may not use this file except in compliance with the License.
# You may obtain a copy of the License at
#
#     http://www.apache.org/licenses/LICENSE-2.0
#
# Unless required by applicable law or agreed to in writing, software
# distributed under the License is distributed on an "AS IS" BASIS,
# WITHOUT WARRANTIES OR CONDITIONS OF ANY KIND, either express or implied.
# See the License for the specific language governing permissions and
# limitations under the License.
import logging
from typing import TYPE_CHECKING, Any, Dict, Optional, Set

from twisted.python.failure import Failure

from synapse.api.constants import EventTypes, Membership
from synapse.api.errors import SynapseError
from synapse.api.filtering import Filter
from synapse.logging.context import run_in_background
from synapse.metrics.background_process_metrics import run_as_background_process
from synapse.storage.state import StateFilter
from synapse.streams.config import PaginationConfig
from synapse.types import Requester, RoomStreamToken
from synapse.util.async_helpers import ReadWriteLock
from synapse.util.stringutils import random_string
from synapse.visibility import filter_events_for_client

if TYPE_CHECKING:
    from synapse.server import HomeServer


logger = logging.getLogger(__name__)


class PurgeStatus:
    """Object tracking the status of a purge request

    This class contains information on the progress of a purge request, for
    return by get_purge_status.

    Attributes:
        status (int): Tracks whether this request has completed. One of
            STATUS_{ACTIVE,COMPLETE,FAILED}
    """

    STATUS_ACTIVE = 0
    STATUS_COMPLETE = 1
    STATUS_FAILED = 2

    STATUS_TEXT = {
        STATUS_ACTIVE: "active",
        STATUS_COMPLETE: "complete",
        STATUS_FAILED: "failed",
    }

    def __init__(self):
        self.status = PurgeStatus.STATUS_ACTIVE

    def asdict(self):
        return {"status": PurgeStatus.STATUS_TEXT[self.status]}


class PaginationHandler:
    """Handles pagination and purge history requests.

    These are in the same handler due to the fact we need to block clients
    paginating during a purge.
    """

    def __init__(self, hs: "HomeServer"):
        self.hs = hs
        self.auth = hs.get_auth()
        self.store = hs.get_datastore()
        self.storage = hs.get_storage()
        self.state_store = self.storage.state
        self.clock = hs.get_clock()
        self._server_name = hs.hostname

        self.pagination_lock = ReadWriteLock()
        self._purges_in_progress_by_room = set()  # type: Set[str]
        # map from purge id to PurgeStatus
        self._purges_by_id = {}  # type: Dict[str, PurgeStatus]
        self._event_serializer = hs.get_event_client_serializer()

        self._retention_default_max_lifetime = hs.config.retention_default_max_lifetime

        self._retention_allowed_lifetime_min = hs.config.retention_allowed_lifetime_min
        self._retention_allowed_lifetime_max = hs.config.retention_allowed_lifetime_max

        if hs.config.retention_enabled:
            # Run the purge jobs described in the configuration file.
            for job in hs.config.retention_purge_jobs:
                logger.info("Setting up purge job with config: %s", job)

                self.clock.looping_call(
                    run_as_background_process,
                    job["interval"],
                    "purge_history_for_rooms_in_range",
                    self.purge_history_for_rooms_in_range,
                    job["shortest_max_lifetime"],
                    job["longest_max_lifetime"],
                )

    async def purge_history_for_rooms_in_range(
        self, min_ms: Optional[int], max_ms: Optional[int]
    ):
        """Purge outdated events from rooms within the given retention range.

        If a default retention policy is defined in the server's configuration and its
        'max_lifetime' is within this range, also targets rooms which don't have a
        retention policy.

        Args:
            min_ms: Duration in milliseconds that define the lower limit of
                the range to handle (exclusive). If None, it means that the range has no
                lower limit.
            max_ms: Duration in milliseconds that define the upper limit of
                the range to handle (inclusive). If None, it means that the range has no
                upper limit.
        """
        # We want the storage layer to include rooms with no retention policy in its
        # return value only if a default retention policy is defined in the server's
        # configuration and that policy's 'max_lifetime' is either lower (or equal) than
        # max_ms or higher than min_ms (or both).
        if self._retention_default_max_lifetime is not None:
            include_null = True

            if min_ms is not None and min_ms >= self._retention_default_max_lifetime:
                # The default max_lifetime is lower than (or equal to) min_ms.
                include_null = False

            if max_ms is not None and max_ms < self._retention_default_max_lifetime:
                # The default max_lifetime is higher than max_ms.
                include_null = False
        else:
            include_null = False

        logger.info(
            "[purge] Running purge job for %s < max_lifetime <= %s (include NULLs = %s)",
            min_ms,
            max_ms,
            include_null,
        )

        rooms = await self.store.get_rooms_for_retention_period_in_range(
            min_ms, max_ms, include_null
        )

        logger.debug("[purge] Rooms to purge: %s", rooms)

        for room_id, retention_policy in rooms.items():
            logger.info("[purge] Attempting to purge messages in room %s", room_id)

            if room_id in self._purges_in_progress_by_room:
                logger.warning(
                    "[purge] not purging room %s as there's an ongoing purge running"
                    " for this room",
                    room_id,
                )
                continue

            # If max_lifetime is None, it means that the room has no retention policy.
            # Given we only retrieve such rooms when there's a default retention policy
            # defined in the server's configuration, we can safely assume that's the
            # case and use it for this room.
            max_lifetime = (
                retention_policy["max_lifetime"] or self._retention_default_max_lifetime
            )

            # Cap the effective max_lifetime to be within the range allowed in the
            # config.
            # We do this in two steps:
            #   1. Make sure it's higher or equal to the minimum allowed value, and if
            #      it's not replace it with that value. This is because the server
            #      operator can be required to not delete information before a given
            #      time, e.g. to comply with freedom of information laws.
            #   2. Make sure the resulting value is lower or equal to the maximum allowed
            #      value, and if it's not replace it with that value. This is because the
            #      server operator can be required to delete any data after a specific
            #      amount of time.
            if self._retention_allowed_lifetime_min is not None:
                max_lifetime = max(self._retention_allowed_lifetime_min, max_lifetime)

            if self._retention_allowed_lifetime_max is not None:
                max_lifetime = min(max_lifetime, self._retention_allowed_lifetime_max)

            logger.debug("[purge] max_lifetime for room %s: %s", room_id, max_lifetime)

            # Figure out what token we should start purging at.
            ts = self.clock.time_msec() - max_lifetime

            stream_ordering = await self.store.find_first_stream_ordering_after_ts(ts)

            r = await self.store.get_room_event_before_stream_ordering(
                room_id, stream_ordering,
            )
            if not r:
                logger.warning(
                    "[purge] purging events not possible: No event found "
                    "(ts %i => stream_ordering %i)",
                    ts,
                    stream_ordering,
                )
                continue

            (stream, topo, _event_id) = r
            token = "t%d-%d" % (topo, stream)

            purge_id = random_string(16)

            self._purges_by_id[purge_id] = PurgeStatus()

            logger.info(
                "Starting purging events in room %s (purge_id %s)" % (room_id, purge_id)
            )

            # We want to purge everything, including local events, and to run the purge in
            # the background so that it's not blocking any other operation apart from
            # other purges in the same room.
            run_as_background_process(
                "_purge_history", self._purge_history, purge_id, room_id, token, True,
            )

    def start_purge_history(
        self, room_id: str, token: str, delete_local_events: bool = False
    ) -> str:
        """Start off a history purge on a room.

        Args:
            room_id: The room to purge from
            token: topological token to delete events before
            delete_local_events: True to delete local events as well as
                remote ones

        Returns:
            unique ID for this purge transaction.
        """
        if room_id in self._purges_in_progress_by_room:
            raise SynapseError(
                400, "History purge already in progress for %s" % (room_id,)
            )

        purge_id = random_string(16)

        # we log the purge_id here so that it can be tied back to the
        # request id in the log lines.
        logger.info("[purge] starting purge_id %s", purge_id)

        self._purges_by_id[purge_id] = PurgeStatus()
        run_in_background(
            self._purge_history, purge_id, room_id, token, delete_local_events
        )
        return purge_id

    async def _purge_history(
        self, purge_id: str, room_id: str, token: str, delete_local_events: bool
    ) -> None:
        """Carry out a history purge on a room.

        Args:
            purge_id: The id for this purge
            room_id: The room to purge from
            token: topological token to delete events before
            delete_local_events: True to delete local events as well as remote ones
        """
        self._purges_in_progress_by_room.add(room_id)
        try:
            with await self.pagination_lock.write(room_id):
                await self.storage.purge_events.purge_history(
                    room_id, token, delete_local_events
                )
            logger.info("[purge] complete")
            self._purges_by_id[purge_id].status = PurgeStatus.STATUS_COMPLETE
        except Exception:
            f = Failure()
            logger.error(
                "[purge] failed", exc_info=(f.type, f.value, f.getTracebackObject())
            )
            self._purges_by_id[purge_id].status = PurgeStatus.STATUS_FAILED
        finally:
            self._purges_in_progress_by_room.discard(room_id)

            # remove the purge from the list 24 hours after it completes
            def clear_purge():
                del self._purges_by_id[purge_id]

            self.hs.get_reactor().callLater(24 * 3600, clear_purge)

    def get_purge_status(self, purge_id: str) -> Optional[PurgeStatus]:
        """Get the current status of an active purge

        Args:
            purge_id: purge_id returned by start_purge_history
        """
        return self._purges_by_id.get(purge_id)

    async def purge_room(self, room_id: str) -> None:
        """Purge the given room from the database"""
        with await self.pagination_lock.write(room_id):
            # check we know about the room
            await self.store.get_room_version_id(room_id)

            # first check that we have no users in this room
            joined = await self.store.is_host_joined(room_id, self._server_name)

            if joined:
                raise SynapseError(400, "Users are still joined to this room")

            await self.storage.purge_events.purge_room(room_id)

    async def get_messages(
        self,
        requester: Requester,
        room_id: str,
        pagin_config: PaginationConfig,
        as_client_event: bool = True,
        event_filter: Optional[Filter] = None,
    ) -> Dict[str, Any]:
        """Get messages in a room.

        Args:
            requester: The user requesting messages.
            room_id: The room they want messages from.
            pagin_config: The pagination config rules to apply, if any.
            as_client_event: True to get events in client-server format.
            event_filter: Filter to apply to results or None
        Returns:
            Pagination API results
        """
        user_id = requester.user.to_string()

        if pagin_config.from_token:
            from_token = pagin_config.from_token
        else:
            from_token = self.hs.get_event_sources().get_current_token_for_pagination()

        if pagin_config.limit is None:
            # This shouldn't happen as we've set a default limit before this
            # gets called.
            raise Exception("limit not set")

        room_token = from_token.room_key

        with await self.pagination_lock.read(room_id):
            (
                membership,
                member_event_id,
            ) = await self.auth.check_user_in_room_or_world_readable(
                room_id, user_id, allow_departed_users=True
            )

            if pagin_config.direction == "b":
                # if we're going backwards, we might need to backfill. This
                # requires that we have a topo token.
                if room_token.topological:
                    curr_topo = room_token.topological
                else:
                    curr_topo = await self.store.get_current_topological_token(
                        room_id, room_token.stream
                    )

                if membership == Membership.LEAVE:
                    # If they have left the room then clamp the token to be before
                    # they left the room, to save the effort of loading from the
                    # database.

                    # This is only None if the room is world_readable, in which
                    # case "JOIN" would have been returned.
                    assert member_event_id

                    leave_token_str = await self.store.get_topological_token_for_event(
                        member_event_id
                    )
<<<<<<< HEAD
                    leave_token = RoomStreamToken.parse(leave_token_str)
                    assert leave_token.topological is not None

                    if leave_token.topological < max_topo:
                        from_token = from_token.copy_and_replace(
                            "room_key", leave_token
                        )
=======
                    if RoomStreamToken.parse(leave_token).topological < curr_topo:
                        source_config.from_key = str(leave_token)
>>>>>>> c7e060bf

                await self.hs.get_handlers().federation_handler.maybe_backfill(
                    room_id, curr_topo, limit=source_config.limit,
                )

            to_room_key = None
            if pagin_config.to_token:
                to_room_key = pagin_config.to_token.room_key

            events, next_key = await self.store.paginate_room_events(
                room_id=room_id,
                from_key=from_token.room_key,
                to_key=to_room_key,
                direction=pagin_config.direction,
                limit=pagin_config.limit,
                event_filter=event_filter,
            )

            next_token = from_token.copy_and_replace("room_key", next_key)

        if events:
            if event_filter:
                events = event_filter.filter(events)

            events = await filter_events_for_client(
                self.storage, user_id, events, is_peeking=(member_event_id is None)
            )

        if not events:
            return {
                "chunk": [],
                "start": from_token.to_string(),
                "end": next_token.to_string(),
            }

        state = None
        if event_filter and event_filter.lazy_load_members() and len(events) > 0:
            # TODO: remove redundant members

            # FIXME: we also care about invite targets etc.
            state_filter = StateFilter.from_types(
                (EventTypes.Member, event.sender) for event in events
            )

            state_ids = await self.state_store.get_state_ids_for_event(
                events[0].event_id, state_filter=state_filter
            )

            if state_ids:
                state_dict = await self.store.get_events(list(state_ids.values()))
                state = state_dict.values()

        time_now = self.clock.time_msec()

        chunk = {
            "chunk": (
                await self._event_serializer.serialize_events(
                    events, time_now, as_client_event=as_client_event
                )
            ),
            "start": from_token.to_string(),
            "end": next_token.to_string(),
        }

        if state:
            chunk["state"] = await self._event_serializer.serialize_events(
                state, time_now, as_client_event=as_client_event
            )

        return chunk<|MERGE_RESOLUTION|>--- conflicted
+++ resolved
@@ -376,18 +376,13 @@
                     leave_token_str = await self.store.get_topological_token_for_event(
                         member_event_id
                     )
-<<<<<<< HEAD
                     leave_token = RoomStreamToken.parse(leave_token_str)
                     assert leave_token.topological is not None
 
-                    if leave_token.topological < max_topo:
+                    if leave_token.topological < curr_topo:
                         from_token = from_token.copy_and_replace(
                             "room_key", leave_token
                         )
-=======
-                    if RoomStreamToken.parse(leave_token).topological < curr_topo:
-                        source_config.from_key = str(leave_token)
->>>>>>> c7e060bf
 
                 await self.hs.get_handlers().federation_handler.maybe_backfill(
                     room_id, curr_topo, limit=source_config.limit,
