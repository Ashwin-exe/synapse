--- conflicted
+++ resolved
@@ -27,22 +27,11 @@
 
 import synapse.server
 import synapse.types
-<<<<<<< HEAD
-from synapse.api.constants import (
-    EventTypes, Membership,
-)
-from synapse.api.errors import AuthError, SynapseError, Codes
-from synapse.types import UserID, RoomID
-from synapse.util.async import Linearizer, Limiter
-from synapse.util.distributor import user_left_room, user_joined_room
-
-=======
 from synapse.api.constants import EventTypes, Membership
 from synapse.api.errors import AuthError, Codes, SynapseError
 from synapse.types import RoomID, UserID
-from synapse.util.async import Linearizer
+from synapse.util.async import Limiter, Linearizer
 from synapse.util.distributor import user_joined_room, user_left_room
->>>>>>> ea752bdd
 
 logger = logging.getLogger(__name__)
 
