# -*- coding: utf-8 -*-
# Copyright 2016-2020 The Matrix.org Foundation C.I.C.
#
# Licensed under the Apache License, Version 2.0 (the "License");
# you may not use this file except in compliance with the License.
# You may obtain a copy of the License at
#
#     http://www.apache.org/licenses/LICENSE-2.0
#
# Unless required by applicable law or agreed to in writing, software
# distributed under the License is distributed on an "AS IS" BASIS,
# WITHOUT WARRANTIES OR CONDITIONS OF ANY KIND, either express or implied.
# See the License for the specific language governing permissions and
# limitations under the License.

import abc
import logging
from http import HTTPStatus
from typing import TYPE_CHECKING, Dict, Iterable, List, Optional, Tuple, Union

from unpaddedbase64 import encode_base64

from synapse import types
from synapse.api.constants import MAX_DEPTH, EventTypes, Membership
from synapse.api.errors import AuthError, Codes, LimitExceededError, SynapseError
from synapse.api.ratelimiting import Ratelimiter
from synapse.api.room_versions import EventFormatVersions
from synapse.crypto.event_signing import compute_event_reference_hash
from synapse.events import EventBase
from synapse.events.builder import create_local_event_from_event_dict
from synapse.events.snapshot import EventContext
from synapse.events.validator import EventValidator
from synapse.storage.roommember import RoomsForUser
from synapse.types import Collection, JsonDict, Requester, RoomAlias, RoomID, UserID
from synapse.util.async_helpers import Linearizer
from synapse.util.distributor import user_joined_room, user_left_room

from ._base import BaseHandler

if TYPE_CHECKING:
    from synapse.server import HomeServer


logger = logging.getLogger(__name__)


class RoomMemberHandler(object):
    # TODO(paul): This handler currently contains a messy conflation of
    #   low-level API that works on UserID objects and so on, and REST-level
    #   API that takes ID strings and returns pagination chunks. These concerns
    #   ought to be separated out a lot better.

    __metaclass__ = abc.ABCMeta

    def __init__(self, hs: "HomeServer"):
        self.hs = hs
        self.store = hs.get_datastore()
        self.auth = hs.get_auth()
        self.state_handler = hs.get_state_handler()
        self.config = hs.config

        self.federation_handler = hs.get_handlers().federation_handler
        self.directory_handler = hs.get_handlers().directory_handler
        self.identity_handler = hs.get_handlers().identity_handler
        self.registration_handler = hs.get_registration_handler()
        self.profile_handler = hs.get_profile_handler()
        self.event_creation_handler = hs.get_event_creation_handler()
        self.identity_handler = hs.get_handlers().identity_handler

        self.member_linearizer = Linearizer(name="member")

        self.clock = hs.get_clock()
        self.spam_checker = hs.get_spam_checker()
        self.third_party_event_rules = hs.get_third_party_event_rules()
        self._server_notices_mxid = self.config.server_notices_mxid
        self._enable_lookup = hs.config.enable_3pid_lookup
        self.allow_per_room_profiles = self.config.allow_per_room_profiles

        self._event_stream_writer_instance = hs.config.worker.writers.events
        self._is_on_event_persistence_instance = (
            self._event_stream_writer_instance == hs.get_instance_name()
        )
        if self._is_on_event_persistence_instance:
            self.persist_event_storage = hs.get_storage().persistence

        self._join_rate_limiter_local = Ratelimiter(
            clock=self.clock,
            rate_hz=hs.config.ratelimiting.rc_joins_local.per_second,
            burst_count=hs.config.ratelimiting.rc_joins_local.burst_count,
        )
        self._join_rate_limiter_remote = Ratelimiter(
            clock=self.clock,
            rate_hz=hs.config.ratelimiting.rc_joins_remote.per_second,
            burst_count=hs.config.ratelimiting.rc_joins_remote.burst_count,
        )

        # This is only used to get at ratelimit function, and
        # maybe_kick_guest_users. It's fine there are multiple of these as
        # it doesn't store state.
        self.base_handler = BaseHandler(hs)

    @abc.abstractmethod
    async def _remote_join(
        self,
        requester: Requester,
        remote_room_hosts: List[str],
        room_id: str,
        user: UserID,
        content: dict,
    ) -> Tuple[str, int]:
        """Try and join a room that this server is not in

        Args:
            requester
            remote_room_hosts: List of servers that can be used to join via.
            room_id: Room that we are trying to join
            user: User who is trying to join
            content: A dict that should be used as the content of the join event.
        """
        raise NotImplementedError()

    @abc.abstractmethod
    async def remote_reject_invite(
        self,
        invite_event_id: str,
        txn_id: Optional[str],
        requester: Requester,
        content: JsonDict,
    ) -> Tuple[str, int]:
        """
        Rejects an out-of-band invite we have received from a remote server

        Args:
            invite_event_id: ID of the invite to be rejected
            txn_id: optional transaction ID supplied by the client
            requester: user making the rejection request, according to the access token
            content: additional content to include in the rejection event.
               Normally an empty dict.

        Returns:
            event id, stream_id of the leave event
        """
        raise NotImplementedError()

    @abc.abstractmethod
    async def _user_joined_room(self, target: UserID, room_id: str) -> None:
        """Notifies distributor on master process that the user has joined the
        room.

        Args:
            target
            room_id
        """
        raise NotImplementedError()

    @abc.abstractmethod
    async def _user_left_room(self, target: UserID, room_id: str) -> None:
        """Notifies distributor on master process that the user has left the
        room.

        Args:
            target
            room_id
        """
        raise NotImplementedError()

    async def _local_membership_update(
        self,
        requester: Requester,
        target: UserID,
        room_id: str,
        membership: str,
        prev_event_ids: Collection[str],
        txn_id: Optional[str] = None,
        ratelimit: bool = True,
        content: Optional[dict] = None,
        require_consent: bool = True,
    ) -> Tuple[str, int]:
        user_id = target.to_string()

        if content is None:
            content = {}

        content["membership"] = membership
        if requester.is_guest:
            content["kind"] = "guest"

        event, context = await self.event_creation_handler.create_event(
            requester,
            {
                "type": EventTypes.Member,
                "content": content,
                "room_id": room_id,
                "sender": requester.user.to_string(),
                "state_key": user_id,
                # For backwards compatibility:
                "membership": membership,
            },
            token_id=requester.access_token_id,
            txn_id=txn_id,
            prev_event_ids=prev_event_ids,
            require_consent=require_consent,
        )

        # Check if this event matches the previous membership event for the user.
        duplicate = await self.event_creation_handler.deduplicate_state_event(
            event, context
        )
        if duplicate is not None:
            # Discard the new event since this membership change is a no-op.
            _, stream_id = await self.store.get_event_ordering(duplicate.event_id)
            return duplicate.event_id, stream_id

        prev_state_ids = await context.get_prev_state_ids()

        prev_member_event_id = prev_state_ids.get((EventTypes.Member, user_id), None)

        newly_joined = False
        if event.membership == Membership.JOIN:
            newly_joined = True
            if prev_member_event_id:
                prev_member_event = await self.store.get_event(prev_member_event_id)
                newly_joined = prev_member_event.membership != Membership.JOIN

            # Only rate-limit if the user actually joined the room, otherwise we'll end
            # up blocking profile updates.
            if newly_joined:
                time_now_s = self.clock.time()
                (
                    allowed,
                    time_allowed,
                ) = self._join_rate_limiter_local.can_requester_do_action(requester)

                if not allowed:
                    raise LimitExceededError(
                        retry_after_ms=int(1000 * (time_allowed - time_now_s))
                    )

        stream_id = await self.event_creation_handler.handle_new_client_event(
            requester, event, context, extra_users=[target], ratelimit=ratelimit,
        )

        if event.membership == Membership.JOIN and newly_joined:
            # Only fire user_joined_room if the user has actually joined the
            # room. Don't bother if the user is just changing their profile
            # info.
            await self._user_joined_room(target, room_id)
        elif event.membership == Membership.LEAVE:
            if prev_member_event_id:
                prev_member_event = await self.store.get_event(prev_member_event_id)
                if prev_member_event.membership == Membership.JOIN:
                    await self._user_left_room(target, room_id)

        return event.event_id, stream_id

    async def copy_room_tags_and_direct_to_room(
        self, old_room_id, new_room_id, user_id
    ) -> None:
        """Copies the tags and direct room state from one room to another.

        Args:
            old_room_id: The room ID of the old room.
            new_room_id: The room ID of the new room.
            user_id: The user's ID.
        """
        # Retrieve user account data for predecessor room
        user_account_data, _ = await self.store.get_account_data_for_user(user_id)

        # Copy direct message state if applicable
        direct_rooms = user_account_data.get("m.direct", {})

        # Check which key this room is under
        if isinstance(direct_rooms, dict):
            for key, room_id_list in direct_rooms.items():
                if old_room_id in room_id_list and new_room_id not in room_id_list:
                    # Add new room_id to this key
                    direct_rooms[key].append(new_room_id)

                    # Save back to user's m.direct account data
                    await self.store.add_account_data_for_user(
                        user_id, "m.direct", direct_rooms
                    )
                    break

        # Copy room tags if applicable
        room_tags = await self.store.get_tags_for_room(user_id, old_room_id)

        # Copy each room tag to the new room
        for tag, tag_content in room_tags.items():
            await self.store.add_tag_to_room(user_id, new_room_id, tag, tag_content)

    async def update_membership(
        self,
        requester: Requester,
        target: UserID,
        room_id: str,
        action: str,
        txn_id: Optional[str] = None,
        remote_room_hosts: Optional[List[str]] = None,
        third_party_signed: Optional[dict] = None,
        ratelimit: bool = True,
        content: Optional[dict] = None,
        new_room: bool = False,
        require_consent: bool = True,
    ) -> Tuple[str, int]:
        """Update a user's membership in a room"""
        key = (room_id,)

        with (await self.member_linearizer.queue(key)):
            result = await self._update_membership(
                requester,
                target,
                room_id,
                action,
                txn_id=txn_id,
                remote_room_hosts=remote_room_hosts,
                third_party_signed=third_party_signed,
                ratelimit=ratelimit,
                content=content,
                new_room=new_room,
                require_consent=require_consent,
            )

        return result

    async def _update_membership(
        self,
        requester: Requester,
        target: UserID,
        room_id: str,
        action: str,
        txn_id: Optional[str] = None,
        remote_room_hosts: Optional[List[str]] = None,
        third_party_signed: Optional[dict] = None,
        ratelimit: bool = True,
        content: Optional[dict] = None,
        new_room: bool = False,
        require_consent: bool = True,
    ) -> Tuple[str, int]:
        content_specified = bool(content)
        if content is None:
            content = {}
        else:
            # We do a copy here as we potentially change some keys
            # later on.
            content = dict(content)

        if not self.allow_per_room_profiles:
            # Strip profile data, knowing that new profile data will be added to the
            # event's content in event_creation_handler.create_event() using the target's
            # global profile.
            content.pop("displayname", None)
            content.pop("avatar_url", None)

        effective_membership_state = action
        if action in ["kick", "unban"]:
            effective_membership_state = "leave"

        # if this is a join with a 3pid signature, we may need to turn a 3pid
        # invite into a normal invite before we can handle the join.
        if third_party_signed is not None:
            await self.federation_handler.exchange_third_party_invite(
                third_party_signed["sender"],
                target.to_string(),
                room_id,
                third_party_signed,
            )

        if not remote_room_hosts:
            remote_room_hosts = []

        if effective_membership_state not in ("leave", "ban"):
            is_blocked = await self.store.is_room_blocked(room_id)
            if is_blocked:
                raise SynapseError(403, "This room has been blocked on this server")

        if effective_membership_state == Membership.INVITE:
            # block any attempts to invite the server notices mxid
            if target.to_string() == self._server_notices_mxid:
                raise SynapseError(HTTPStatus.FORBIDDEN, "Cannot invite this user")

            block_invite = False

            if (
                self._server_notices_mxid is not None
                and requester.user.to_string() == self._server_notices_mxid
            ):
                # allow the server notices mxid to send invites
                is_requester_admin = True

            else:
                is_requester_admin = await self.auth.is_server_admin(requester.user)

            if not is_requester_admin:
                if self.config.block_non_admin_invites:
                    logger.info(
                        "Blocking invite: user is not admin and non-admin "
                        "invites disabled"
                    )
                    block_invite = True

                is_published = await self.store.is_room_published(room_id)

                if not self.spam_checker.user_may_invite(
                    requester.user.to_string(),
                    target.to_string(),
                    third_party_invite=None,
                    room_id=room_id,
                    new_room=new_room,
                    published_room=is_published,
                ):
                    logger.info("Blocking invite due to spam checker")
                    block_invite = True

            if block_invite:
                raise SynapseError(403, "Invites have been disabled on this server")

        latest_event_ids = await self.store.get_prev_events_for_room(room_id)

        current_state_ids = await self.state_handler.get_current_state_ids(
            room_id, latest_event_ids=latest_event_ids
        )

        # TODO: Refactor into dictionary of explicitly allowed transitions
        # between old and new state, with specific error messages for some
        # transitions and generic otherwise
        old_state_id = current_state_ids.get((EventTypes.Member, target.to_string()))
        if old_state_id:
            old_state = await self.store.get_event(old_state_id, allow_none=True)
            old_membership = old_state.content.get("membership") if old_state else None
            if action == "unban" and old_membership != "ban":
                raise SynapseError(
                    403,
                    "Cannot unban user who was not banned"
                    " (membership=%s)" % old_membership,
                    errcode=Codes.BAD_STATE,
                )
            if old_membership == "ban" and action != "unban":
                raise SynapseError(
                    403,
                    "Cannot %s user who was banned" % (action,),
                    errcode=Codes.BAD_STATE,
                )

            if old_state:
                same_content = content == old_state.content
                same_membership = old_membership == effective_membership_state
                same_sender = requester.user.to_string() == old_state.sender
                if same_sender and same_membership and same_content:
                    _, stream_id = await self.store.get_event_ordering(
                        old_state.event_id
                    )
                    return (
                        old_state.event_id,
                        stream_id,
                    )

            if old_membership in ["ban", "leave"] and action == "kick":
                raise AuthError(403, "The target user is not in the room")

            # we don't allow people to reject invites to the server notice
            # room, but they can leave it once they are joined.
            if (
                old_membership == Membership.INVITE
                and effective_membership_state == Membership.LEAVE
            ):
                is_blocked = await self._is_server_notice_room(room_id)
                if is_blocked:
                    raise SynapseError(
                        HTTPStatus.FORBIDDEN,
                        "You cannot reject this invite",
                        errcode=Codes.CANNOT_LEAVE_SERVER_NOTICE_ROOM,
                    )
        else:
            if action == "kick":
                raise AuthError(403, "The target user is not in the room")

        is_host_in_room = await self._is_host_in_room(current_state_ids)

        if effective_membership_state == Membership.JOIN:
            if requester.is_guest:
                guest_can_join = await self._can_guest_join(current_state_ids)
                if not guest_can_join:
                    # This should be an auth check, but guests are a local concept,
                    # so don't really fit into the general auth process.
                    raise AuthError(403, "Guest access not allowed")

<<<<<<< HEAD
            if (
                self._server_notices_mxid is not None
                and requester.user.to_string() == self._server_notices_mxid
            ):
                # allow the server notices mxid to join rooms
                is_requester_admin = True

            else:
                is_requester_admin = await self.auth.is_server_admin(requester.user)

            inviter = await self._get_inviter(target.to_string(), room_id)
            if not is_requester_admin:
                # We assume that if the spam checker allowed the user to create
                # a room then they're allowed to join it.
                if not new_room and not self.spam_checker.user_may_join_room(
                    target.to_string(), room_id, is_invited=inviter is not None
                ):
                    raise SynapseError(403, "Not allowed to join this room")

            if is_host_in_room:
                time_now_s = self.clock.time()
                (
                    allowed,
                    time_allowed,
                ) = self._join_rate_limiter_local.can_requester_do_action(requester,)

                if not allowed:
                    raise LimitExceededError(
                        retry_after_ms=int(1000 * (time_allowed - time_now_s))
                    )

            else:
=======
            if not is_host_in_room:
>>>>>>> b79d6979
                time_now_s = self.clock.time()
                (
                    allowed,
                    time_allowed,
                ) = self._join_rate_limiter_remote.can_requester_do_action(requester,)

                if not allowed:
                    raise LimitExceededError(
                        retry_after_ms=int(1000 * (time_allowed - time_now_s))
                    )

                inviter = await self._get_inviter(target.to_string(), room_id)
                if inviter and not self.hs.is_mine(inviter):
                    remote_room_hosts.append(inviter.domain)

                content["membership"] = Membership.JOIN

                profile = self.profile_handler
                if not content_specified:
                    content["displayname"] = await profile.get_displayname(target)
                    content["avatar_url"] = await profile.get_avatar_url(target)

                if requester.is_guest:
                    content["kind"] = "guest"

                remote_join_response = await self._remote_join(
                    requester, remote_room_hosts, room_id, target, content
                )

                return remote_join_response

        elif effective_membership_state == Membership.LEAVE:
            if not is_host_in_room:
                # perhaps we've been invited
                invite = await self.store.get_invite_for_local_user_in_room(
                    user_id=target.to_string(), room_id=room_id
                )  # type: Optional[RoomsForUser]
                if not invite:
                    logger.info(
                        "%s sent a leave request to %s, but that is not an active room "
                        "on this server, and there is no pending invite",
                        target,
                        room_id,
                    )

                    raise SynapseError(404, "Not a known room")

                logger.info(
                    "%s rejects invite to %s from %s", target, room_id, invite.sender
                )

                if not self.hs.is_mine_id(invite.sender):
                    # send the rejection to the inviter's HS (with fallback to
                    # local event)
                    return await self.remote_reject_invite(
                        invite.event_id, txn_id, requester, content,
                    )

                # the inviter was on our server, but has now left. Carry on
                # with the normal rejection codepath, which will also send the
                # rejection out to any other servers we believe are still in the room.

                # thanks to overzealous cleaning up of event_forward_extremities in
                # `delete_old_current_state_events`, it's possible to end up with no
                # forward extremities here. If that happens, let's just hang the
                # rejection off the invite event.
                #
                # see: https://github.com/matrix-org/synapse/issues/7139
                if len(latest_event_ids) == 0:
                    latest_event_ids = [invite.event_id]

        return await self._local_membership_update(
            requester=requester,
            target=target,
            room_id=room_id,
            membership=effective_membership_state,
            txn_id=txn_id,
            ratelimit=ratelimit,
            prev_event_ids=latest_event_ids,
            content=content,
            require_consent=require_consent,
        )

    async def transfer_room_state_on_room_upgrade(
        self, old_room_id: str, room_id: str
    ) -> None:
        """Upon our server becoming aware of an upgraded room, either by upgrading a room
        ourselves or joining one, we can transfer over information from the previous room.

        Copies user state (tags/push rules) for every local user that was in the old room, as
        well as migrating the room directory state.

        Args:
            old_room_id: The ID of the old room
            room_id: The ID of the new room
        """
        logger.info("Transferring room state from %s to %s", old_room_id, room_id)

        # Find all local users that were in the old room and copy over each user's state
        users = await self.store.get_users_in_room(old_room_id)
        await self.copy_user_state_on_room_upgrade(old_room_id, room_id, users)

        # Add new room to the room directory if the old room was there
        # Remove old room from the room directory
        old_room = await self.store.get_room(old_room_id)
        if old_room and old_room["is_public"]:
            await self.store.set_room_is_public(old_room_id, False)
            await self.store.set_room_is_public(room_id, True)

        # Transfer alias mappings in the room directory
        await self.store.update_aliases_for_room(old_room_id, room_id)

        # Check if any groups we own contain the predecessor room
        local_group_ids = await self.store.get_local_groups_for_room(old_room_id)
        for group_id in local_group_ids:
            # Add new the new room to those groups
            await self.store.add_room_to_group(group_id, room_id, old_room["is_public"])

            # Remove the old room from those groups
            await self.store.remove_room_from_group(group_id, old_room_id)

    async def copy_user_state_on_room_upgrade(
        self, old_room_id: str, new_room_id: str, user_ids: Iterable[str]
    ) -> None:
        """Copy user-specific information when they join a new room when that new room is the
        result of a room upgrade

        Args:
            old_room_id: The ID of upgraded room
            new_room_id: The ID of the new room
            user_ids: User IDs to copy state for
        """

        logger.debug(
            "Copying over room tags and push rules from %s to %s for users %s",
            old_room_id,
            new_room_id,
            user_ids,
        )

        for user_id in user_ids:
            try:
                # It is an upgraded room. Copy over old tags
                await self.copy_room_tags_and_direct_to_room(
                    old_room_id, new_room_id, user_id
                )
                # Copy over push rules
                await self.store.copy_push_rules_from_room_to_room_for_user(
                    old_room_id, new_room_id, user_id
                )
            except Exception:
                logger.exception(
                    "Error copying tags and/or push rules from rooms %s to %s for user %s. "
                    "Skipping...",
                    old_room_id,
                    new_room_id,
                    user_id,
                )
                continue

    async def send_membership_event(
        self,
        requester: Requester,
        event: EventBase,
        context: EventContext,
        ratelimit: bool = True,
    ):
        """
        Change the membership status of a user in a room.

        Args:
            requester: The local user who requested the membership
                event. If None, certain checks, like whether this homeserver can
                act as the sender, will be skipped.
            event: The membership event.
            context: The context of the event.
            ratelimit: Whether to rate limit this request.
        Raises:
            SynapseError if there was a problem changing the membership.
        """
        target_user = UserID.from_string(event.state_key)
        room_id = event.room_id

        if requester is not None:
            sender = UserID.from_string(event.sender)
            assert (
                sender == requester.user
            ), "Sender (%s) must be same as requester (%s)" % (sender, requester.user)
            assert self.hs.is_mine(sender), "Sender must be our own: %s" % (sender,)
        else:
            requester = types.create_requester(target_user)

        prev_event = await self.event_creation_handler.deduplicate_state_event(
            event, context
        )
        if prev_event is not None:
            return

        prev_state_ids = await context.get_prev_state_ids()
        if event.membership == Membership.JOIN:
            if requester.is_guest:
                guest_can_join = await self._can_guest_join(prev_state_ids)
                if not guest_can_join:
                    # This should be an auth check, but guests are a local concept,
                    # so don't really fit into the general auth process.
                    raise AuthError(403, "Guest access not allowed")

        if event.membership not in (Membership.LEAVE, Membership.BAN):
            is_blocked = await self.store.is_room_blocked(room_id)
            if is_blocked:
                raise SynapseError(403, "This room has been blocked on this server")

        await self.event_creation_handler.handle_new_client_event(
            requester, event, context, extra_users=[target_user], ratelimit=ratelimit
        )

        prev_member_event_id = prev_state_ids.get(
            (EventTypes.Member, event.state_key), None
        )

        if event.membership == Membership.JOIN:
            # Only fire user_joined_room if the user has actually joined the
            # room. Don't bother if the user is just changing their profile
            # info.
            newly_joined = True
            if prev_member_event_id:
                prev_member_event = await self.store.get_event(prev_member_event_id)
                newly_joined = prev_member_event.membership != Membership.JOIN
            if newly_joined:
                await self._user_joined_room(target_user, room_id)
        elif event.membership == Membership.LEAVE:
            if prev_member_event_id:
                prev_member_event = await self.store.get_event(prev_member_event_id)
                if prev_member_event.membership == Membership.JOIN:
                    await self._user_left_room(target_user, room_id)

    async def _can_guest_join(
        self, current_state_ids: Dict[Tuple[str, str], str]
    ) -> bool:
        """
        Returns whether a guest can join a room based on its current state.
        """
        guest_access_id = current_state_ids.get((EventTypes.GuestAccess, ""), None)
        if not guest_access_id:
            return False

        guest_access = await self.store.get_event(guest_access_id)

        return bool(
            guest_access
            and guest_access.content
            and "guest_access" in guest_access.content
            and guest_access.content["guest_access"] == "can_join"
        )

    async def lookup_room_alias(
        self, room_alias: RoomAlias
    ) -> Tuple[RoomID, List[str]]:
        """
        Get the room ID associated with a room alias.

        Args:
            room_alias: The alias to look up.
        Returns:
            A tuple of:
                The room ID as a RoomID object.
                Hosts likely to be participating in the room ([str]).
        Raises:
            SynapseError if room alias could not be found.
        """
        directory_handler = self.directory_handler
        mapping = await directory_handler.get_association(room_alias)

        if not mapping:
            raise SynapseError(404, "No such room alias")

        room_id = mapping["room_id"]
        servers = mapping["servers"]

        # put the server which owns the alias at the front of the server list.
        if room_alias.domain in servers:
            servers.remove(room_alias.domain)
        servers.insert(0, room_alias.domain)

        return RoomID.from_string(room_id), servers

    async def _get_inviter(self, user_id: str, room_id: str) -> Optional[UserID]:
        invite = await self.store.get_invite_for_local_user_in_room(
            user_id=user_id, room_id=room_id
        )
        if invite:
            return UserID.from_string(invite.sender)
        return None

    async def do_3pid_invite(
        self,
        room_id: str,
        inviter: UserID,
        medium: str,
        address: str,
        id_server: str,
        requester: Requester,
        txn_id: Optional[str],
        new_room: bool = False,
        id_access_token: Optional[str] = None,
    ) -> int:
        if self.config.block_non_admin_invites:
            is_requester_admin = await self.auth.is_server_admin(requester.user)
            if not is_requester_admin:
                raise SynapseError(
                    403, "Invites have been disabled on this server", Codes.FORBIDDEN
                )

        # We need to rate limit *before* we send out any 3PID invites, so we
        # can't just rely on the standard ratelimiting of events.
        await self.base_handler.ratelimit(requester)

        can_invite = await self.third_party_event_rules.check_threepid_can_be_invited(
            medium, address, room_id
        )
        if not can_invite:
            raise SynapseError(
                403,
                "This third-party identifier can not be invited in this room",
                Codes.FORBIDDEN,
            )

        can_invite = await self.third_party_event_rules.check_threepid_can_be_invited(
            medium, address, room_id
        )
        if not can_invite:
            raise SynapseError(
                403,
                "This third-party identifier can not be invited in this room",
                Codes.FORBIDDEN,
            )

        if not self._enable_lookup:
            raise SynapseError(
                403, "Looking up third-party identifiers is denied from this server"
            )

        invitee = await self.identity_handler.lookup_3pid(
            id_server, medium, address, id_access_token
        )

        is_published = await self.store.is_room_published(room_id)

        if not self.spam_checker.user_may_invite(
            requester.user.to_string(),
            invitee,
            third_party_invite={"medium": medium, "address": address},
            room_id=room_id,
            new_room=new_room,
            published_room=is_published,
        ):
            logger.info("Blocking invite due to spam checker")
            raise SynapseError(403, "Invites have been disabled on this server")

        if invitee:
            _, stream_id = await self.update_membership(
                requester, UserID.from_string(invitee), room_id, "invite", txn_id=txn_id
            )
        else:
            stream_id = await self._make_and_store_3pid_invite(
                requester,
                id_server,
                medium,
                address,
                room_id,
                inviter,
                txn_id=txn_id,
                id_access_token=id_access_token,
            )

        return stream_id

    async def _make_and_store_3pid_invite(
        self,
        requester: Requester,
        id_server: str,
        medium: str,
        address: str,
        room_id: str,
        user: UserID,
        txn_id: Optional[str],
        id_access_token: Optional[str] = None,
    ) -> int:
        room_state = await self.state_handler.get_current_state(room_id)

        inviter_display_name = ""
        inviter_avatar_url = ""
        member_event = room_state.get((EventTypes.Member, user.to_string()))
        if member_event:
            inviter_display_name = member_event.content.get("displayname", "")
            inviter_avatar_url = member_event.content.get("avatar_url", "")

        # if user has no display name, default to their MXID
        if not inviter_display_name:
            inviter_display_name = user.to_string()

        canonical_room_alias = ""
        canonical_alias_event = room_state.get((EventTypes.CanonicalAlias, ""))
        if canonical_alias_event:
            canonical_room_alias = canonical_alias_event.content.get("alias", "")

        room_name = ""
        room_name_event = room_state.get((EventTypes.Name, ""))
        if room_name_event:
            room_name = room_name_event.content.get("name", "")

        room_join_rules = ""
        join_rules_event = room_state.get((EventTypes.JoinRules, ""))
        if join_rules_event:
            room_join_rules = join_rules_event.content.get("join_rule", "")

        room_avatar_url = ""
        room_avatar_event = room_state.get((EventTypes.RoomAvatar, ""))
        if room_avatar_event:
            room_avatar_url = room_avatar_event.content.get("url", "")

        (
            token,
            public_keys,
            fallback_public_key,
            display_name,
        ) = await self.identity_handler.ask_id_server_for_third_party_invite(
            requester=requester,
            id_server=id_server,
            medium=medium,
            address=address,
            room_id=room_id,
            inviter_user_id=user.to_string(),
            room_alias=canonical_room_alias,
            room_avatar_url=room_avatar_url,
            room_join_rules=room_join_rules,
            room_name=room_name,
            inviter_display_name=inviter_display_name,
            inviter_avatar_url=inviter_avatar_url,
            id_access_token=id_access_token,
        )

        (
            event,
            stream_id,
        ) = await self.event_creation_handler.create_and_send_nonmember_event(
            requester,
            {
                "type": EventTypes.ThirdPartyInvite,
                "content": {
                    "display_name": display_name,
                    "public_keys": public_keys,
                    # For backwards compatibility:
                    "key_validity_url": fallback_public_key["key_validity_url"],
                    "public_key": fallback_public_key["public_key"],
                },
                "room_id": room_id,
                "sender": user.to_string(),
                "state_key": token,
            },
            ratelimit=False,
            txn_id=txn_id,
        )
        return stream_id

    async def _is_host_in_room(
        self, current_state_ids: Dict[Tuple[str, str], str]
    ) -> bool:
        # Have we just created the room, and is this about to be the very
        # first member event?
        create_event_id = current_state_ids.get(("m.room.create", ""))
        if len(current_state_ids) == 1 and create_event_id:
            # We can only get here if we're in the process of creating the room
            return True

        for etype, state_key in current_state_ids:
            if etype != EventTypes.Member or not self.hs.is_mine_id(state_key):
                continue

            event_id = current_state_ids[(etype, state_key)]
            event = await self.store.get_event(event_id, allow_none=True)
            if not event:
                continue

            if event.membership == Membership.JOIN:
                return True

        return False

    async def _is_server_notice_room(self, room_id: str) -> bool:
        if self._server_notices_mxid is None:
            return False
        user_ids = await self.store.get_users_in_room(room_id)
        return self._server_notices_mxid in user_ids


class RoomMemberMasterHandler(RoomMemberHandler):
    def __init__(self, hs):
        super(RoomMemberMasterHandler, self).__init__(hs)

        self.distributor = hs.get_distributor()
        self.distributor.declare("user_joined_room")
        self.distributor.declare("user_left_room")

    async def _is_remote_room_too_complex(
        self, room_id: str, remote_room_hosts: List[str]
    ) -> Optional[bool]:
        """
        Check if complexity of a remote room is too great.

        Args:
            room_id
            remote_room_hosts

        Returns: bool of whether the complexity is too great, or None
            if unable to be fetched
        """
        max_complexity = self.hs.config.limit_remote_rooms.complexity
        complexity = await self.federation_handler.get_room_complexity(
            remote_room_hosts, room_id
        )

        if complexity:
            return complexity["v1"] > max_complexity
        return None

    async def _is_local_room_too_complex(self, room_id: str) -> bool:
        """
        Check if the complexity of a local room is too great.

        Args:
            room_id: The room ID to check for complexity.
        """
        max_complexity = self.hs.config.limit_remote_rooms.complexity
        complexity = await self.store.get_room_complexity(room_id)

        return complexity["v1"] > max_complexity

    async def _remote_join(
        self,
        requester: Requester,
        remote_room_hosts: List[str],
        room_id: str,
        user: UserID,
        content: dict,
    ) -> Tuple[str, int]:
        """Implements RoomMemberHandler._remote_join
        """
        # filter ourselves out of remote_room_hosts: do_invite_join ignores it
        # and if it is the only entry we'd like to return a 404 rather than a
        # 500.
        remote_room_hosts = [
            host for host in remote_room_hosts if host != self.hs.hostname
        ]

        if len(remote_room_hosts) == 0:
            raise SynapseError(404, "No known servers")

        check_complexity = self.hs.config.limit_remote_rooms.enabled
        if check_complexity and self.hs.config.limit_remote_rooms.admins_can_join:
            check_complexity = not await self.auth.is_server_admin(user)

        if check_complexity:
            # Fetch the room complexity
            too_complex = await self._is_remote_room_too_complex(
                room_id, remote_room_hosts
            )
            if too_complex is True:
                raise SynapseError(
                    code=400,
                    msg=self.hs.config.limit_remote_rooms.complexity_error,
                    errcode=Codes.RESOURCE_LIMIT_EXCEEDED,
                )

        # We don't do an auth check if we are doing an invite
        # join dance for now, since we're kinda implicitly checking
        # that we are allowed to join when we decide whether or not we
        # need to do the invite/join dance.
        event_id, stream_id = await self.federation_handler.do_invite_join(
            remote_room_hosts, room_id, user.to_string(), content
        )
        await self._user_joined_room(user, room_id)

        # Check the room we just joined wasn't too large, if we didn't fetch the
        # complexity of it before.
        if check_complexity:
            if too_complex is False:
                # We checked, and we're under the limit.
                return event_id, stream_id

            # Check again, but with the local state events
            too_complex = await self._is_local_room_too_complex(room_id)

            if too_complex is False:
                # We're under the limit.
                return event_id, stream_id

            # The room is too large. Leave.
            requester = types.create_requester(user, None, False, None)
            await self.update_membership(
                requester=requester, target=user, room_id=room_id, action="leave"
            )
            raise SynapseError(
                code=400,
                msg=self.hs.config.limit_remote_rooms.complexity_error,
                errcode=Codes.RESOURCE_LIMIT_EXCEEDED,
            )

        return event_id, stream_id

    async def remote_reject_invite(
        self,
        invite_event_id: str,
        txn_id: Optional[str],
        requester: Requester,
        content: JsonDict,
    ) -> Tuple[str, int]:
        """
        Rejects an out-of-band invite received from a remote user

        Implements RoomMemberHandler.remote_reject_invite
        """
        invite_event = await self.store.get_event(invite_event_id)
        room_id = invite_event.room_id
        target_user = invite_event.state_key

        # first of all, try doing a rejection via the inviting server
        fed_handler = self.federation_handler
        try:
            inviter_id = UserID.from_string(invite_event.sender)
            event, stream_id = await fed_handler.do_remotely_reject_invite(
                [inviter_id.domain], room_id, target_user, content=content
            )
            return event.event_id, stream_id
        except Exception as e:
            # if we were unable to reject the invite, we will generate our own
            # leave event.
            #
            # The 'except' clause is very broad, but we need to
            # capture everything from DNS failures upwards
            #
            logger.warning("Failed to reject invite: %s", e)

            return await self._locally_reject_invite(
                invite_event, txn_id, requester, content
            )

    async def _locally_reject_invite(
        self,
        invite_event: EventBase,
        txn_id: Optional[str],
        requester: Requester,
        content: JsonDict,
    ) -> Tuple[str, int]:
        """Generate a local invite rejection

        This is called after we fail to reject an invite via a remote server. It
        generates an out-of-band membership event locally.

        Args:
            invite_event: the invite to be rejected
            txn_id: optional transaction ID supplied by the client
            requester:  user making the rejection request, according to the access token
            content: additional content to include in the rejection event.
               Normally an empty dict.
        """

        room_id = invite_event.room_id
        target_user = invite_event.state_key
        room_version = await self.store.get_room_version(room_id)

        content["membership"] = Membership.LEAVE

        # the auth events for the new event are the same as that of the invite, plus
        # the invite itself.
        #
        # the prev_events are just the invite.
        invite_hash = invite_event.event_id  # type: Union[str, Tuple]
        if room_version.event_format == EventFormatVersions.V1:
            alg, h = compute_event_reference_hash(invite_event)
            invite_hash = (invite_event.event_id, {alg: encode_base64(h)})

        auth_events = tuple(invite_event.auth_events) + (invite_hash,)
        prev_events = (invite_hash,)

        # we cap depth of generated events, to ensure that they are not
        # rejected by other servers (and so that they can be persisted in
        # the db)
        depth = min(invite_event.depth + 1, MAX_DEPTH)

        event_dict = {
            "depth": depth,
            "auth_events": auth_events,
            "prev_events": prev_events,
            "type": EventTypes.Member,
            "room_id": room_id,
            "sender": target_user,
            "content": content,
            "state_key": target_user,
        }

        event = create_local_event_from_event_dict(
            clock=self.clock,
            hostname=self.hs.hostname,
            signing_key=self.hs.signing_key,
            room_version=room_version,
            event_dict=event_dict,
        )
        event.internal_metadata.outlier = True
        event.internal_metadata.out_of_band_membership = True
        if txn_id is not None:
            event.internal_metadata.txn_id = txn_id
        if requester.access_token_id is not None:
            event.internal_metadata.token_id = requester.access_token_id

        EventValidator().validate_new(event, self.config)

        context = await self.state_handler.compute_event_context(event)
        context.app_service = requester.app_service
        stream_id = await self.event_creation_handler.handle_new_client_event(
            requester, event, context, extra_users=[UserID.from_string(target_user)],
        )
        return event.event_id, stream_id

    async def _user_joined_room(self, target: UserID, room_id: str) -> None:
        """Implements RoomMemberHandler._user_joined_room
        """
        user_joined_room(self.distributor, target, room_id)

    async def _user_left_room(self, target: UserID, room_id: str) -> None:
        """Implements RoomMemberHandler._user_left_room
        """
        user_left_room(self.distributor, target, room_id)

    async def forget(self, user: UserID, room_id: str) -> None:
        user_id = user.to_string()

        member = await self.state_handler.get_current_state(
            room_id=room_id, event_type=EventTypes.Member, state_key=user_id
        )
        membership = member.membership if member else None

        if membership is not None and membership not in [
            Membership.LEAVE,
            Membership.BAN,
        ]:
            raise SynapseError(400, "User %s in room %s" % (user_id, room_id))

        if membership:
            await self.store.forget(user_id, room_id)<|MERGE_RESOLUTION|>--- conflicted
+++ resolved
@@ -485,7 +485,6 @@
                     # so don't really fit into the general auth process.
                     raise AuthError(403, "Guest access not allowed")
 
-<<<<<<< HEAD
             if (
                 self._server_notices_mxid is not None
                 and requester.user.to_string() == self._server_notices_mxid
@@ -505,22 +504,7 @@
                 ):
                     raise SynapseError(403, "Not allowed to join this room")
 
-            if is_host_in_room:
-                time_now_s = self.clock.time()
-                (
-                    allowed,
-                    time_allowed,
-                ) = self._join_rate_limiter_local.can_requester_do_action(requester,)
-
-                if not allowed:
-                    raise LimitExceededError(
-                        retry_after_ms=int(1000 * (time_allowed - time_now_s))
-                    )
-
-            else:
-=======
             if not is_host_in_room:
->>>>>>> b79d6979
                 time_now_s = self.clock.time()
                 (
                     allowed,
