--- conflicted
+++ resolved
@@ -80,12 +80,8 @@
         self.account_data_handler = hs.get_account_data_handler()
         self.event_auth_handler = hs.get_event_auth_handler()
 
-<<<<<<< HEAD
-        self.member_linearizer = Linearizer(name="member")
+        self.member_linearizer: Linearizer = Linearizer(name="member")
         self.member_limiter = Linearizer(max_count=10, name="member_as_limiter")
-=======
-        self.member_linearizer: Linearizer = Linearizer(name="member")
->>>>>>> 5d9e7e0c
 
         self.clock = hs.get_clock()
         self.spam_checker = hs.get_spam_checker()
